{
  "$schema": "https://json-schema.org/draft/2020-12/schema",
  "$id": "https://github.com/theopenlane/core/config/config.-config",
  "$defs": {
    "[]*river.PeriodicJob": {
      "items": {
        "$ref": "#/$defs/river.PeriodicJob"
      },
      "type": "array"
    },
    "[]entitlements.Feature": {
      "items": {
        "$ref": "#/$defs/entitlements.Feature"
      },
      "type": "array"
    },
    "[]entitlements.PricingTier": {
      "items": {
        "$ref": "#/$defs/entitlements.PricingTier"
      },
      "type": "array"
    },
    "[]rivertype.Hook": {
      "items": true,
      "type": "array"
    },
    "[]rivertype.JobInsertMiddleware": {
      "items": true,
      "type": "array"
    },
    "[]rivertype.Middleware": {
      "items": true,
      "type": "array"
    },
    "[]rivertype.WorkerMiddleware": {
      "items": true,
      "type": "array"
    },
    "[]string": {
      "items": {
        "type": "string"
      },
      "type": "array"
    },
    "cache.Config": {
      "properties": {
        "enabled": {
          "type": "boolean"
        },
        "address": {
          "type": "string"
        },
        "name": {
          "type": "string"
        },
        "username": {
          "type": "string"
        },
        "password": {
          "type": "string"
        },
        "db": {
          "type": "integer"
        },
        "dialTimeout": {
          "type": "integer"
        },
        "readTimeout": {
          "type": "integer"
        },
        "writeTimeout": {
          "type": "integer"
        },
        "maxRetries": {
          "type": "integer"
        },
        "minIdleConns": {
          "type": "integer"
        },
        "maxIdleConns": {
          "type": "integer"
        },
        "maxActiveConns": {
          "type": "integer"
        }
      },
      "additionalProperties": false,
      "type": "object"
    },
    "cachecontrol.Config": {
      "properties": {
        "enabled": {
          "type": "boolean"
        },
        "noCacheHeaders": {
          "$ref": "#/$defs/map[string]string",
          "description": "noCacheHeaders is the header \u003c-\u003e match map pair to match in http for entity headers to remove"
        },
        "etagHeaders": {
          "$ref": "#/$defs/[]string",
          "description": "etagHeaders is the string of entity headers to remove"
        }
      },
      "additionalProperties": false,
      "type": "object",
      "description": "Config is the config values for the cache-control middleware"
    },
    "config.Auth": {
      "properties": {
        "enabled": {
          "type": "boolean",
          "description": "Enabled authentication on the server, not recommended to disable"
        },
        "token": {
          "$ref": "#/$defs/tokens.Config",
          "description": "Token contains the token config settings for the issued tokens"
        },
        "supportedProviders": {
          "$ref": "#/$defs/[]string",
          "description": "SupportedProviders are the supported oauth providers that have been configured"
        },
        "providers": {
          "$ref": "#/$defs/handlers.OauthProviderConfig",
          "description": "Providers contains supported oauth2 providers configuration"
        }
      },
      "additionalProperties": false,
      "type": "object",
      "required": [
        "token"
      ],
      "description": "Auth settings including oauth2 providers and token configuration"
    },
    "config.PondPool": {
      "properties": {
        "maxWorkers": {
          "type": "integer",
          "description": "MaxWorkers is the maximum number of workers in the pool"
        }
      },
      "additionalProperties": false,
      "type": "object",
      "description": "PondPool contains the settings for the goroutine pool"
    },
    "config.Server": {
      "properties": {
        "debug": {
          "type": "boolean",
          "description": "Debug enables debug mode for the server"
        },
        "dev": {
          "type": "boolean",
          "description": "Dev enables echo's dev mode options"
        },
        "listen": {
          "type": "string",
          "description": "Listen sets the listen address to serve the echo server on"
        },
        "metricsPort": {
          "type": "string",
          "description": "MetricsPort sets the port for the metrics endpoint"
        },
        "shutdownGracePeriod": {
          "type": "integer",
          "description": "ShutdownGracePeriod sets the grace period for in flight requests before shutting down"
        },
        "readTimeout": {
          "type": "integer",
          "description": "ReadTimeout sets the maximum duration for reading the entire request including the body"
        },
        "writeTimeout": {
          "type": "integer",
          "description": "WriteTimeout sets the maximum duration before timing out writes of the response"
        },
        "idleTimeout": {
          "type": "integer",
          "description": "IdleTimeout sets the maximum amount of time to wait for the next request when keep-alives are enabled"
        },
        "readHeaderTimeout": {
          "type": "integer",
          "description": "ReadHeaderTimeout sets the amount of time allowed to read request headers"
        },
        "tls": {
          "$ref": "#/$defs/config.TLS",
          "description": "TLS contains the tls configuration settings"
        },
        "cors": {
          "$ref": "#/$defs/cors.Config",
          "description": "CORS contains settings to allow cross origin settings and insecure cookies"
        },
        "secure": {
          "$ref": "#/$defs/secure.Config",
          "description": "Secure contains settings for the secure middleware"
        },
        "redirects": {
          "$ref": "#/$defs/redirect.Config",
          "description": "Redirect contains settings for the redirect middleware"
        },
        "cacheControl": {
          "$ref": "#/$defs/cachecontrol.Config",
          "description": "CacheControl contains settings for the cache control middleware"
        },
        "mime": {
          "$ref": "#/$defs/mime.Config",
          "description": "Mime contains settings for the mime middleware"
        },
        "graphPool": {
          "$ref": "#/$defs/config.PondPool",
          "description": "GraphPool contains settings for the goroutine pool used by the graph resolvers"
        },
        "enableGraphExtensions": {
          "type": "boolean",
          "description": "EnableGraphExtensions enables the graph extensions for the graph resolvers"
        },
        "complexityLimit": {
          "type": "integer",
          "description": "ComplexityLimit sets the maximum complexity allowed for a query"
        },
        "maxResultLimit": {
          "type": "integer",
          "description": "MaxResultLimit sets the maximum number of results allowed for a query"
        },
<<<<<<< HEAD
        "keyDir": {
          "type": "string",
          "description": "KeyDir is the path to the directory containing PEM keys for JWT signing"
        },
        "secretManager": {
          "type": "string",
          "description": "SecretManagerSecret is the name of the GCP Secret Manager secret containing the JWT signing key"
=======
        "csrfProtection": {
          "$ref": "#/$defs/csrf.Config",
          "description": "CSRFProtection enables CSRF protection for the server"
>>>>>>> 2b6a4e66
        }
      },
      "additionalProperties": false,
      "type": "object",
      "required": [
        "listen"
      ],
      "description": "Server settings for the echo server"
    },
    "config.TLS": {
      "properties": {
        "enabled": {
          "type": "boolean",
          "description": "Enabled turns on TLS settings for the server"
        },
        "certFile": {
          "type": "string",
          "description": "CertFile location for the TLS server"
        },
        "certKey": {
          "type": "string",
          "description": "CertKey file location for the TLS server"
        },
        "autoCert": {
          "type": "boolean",
          "description": "AutoCert generates the cert with letsencrypt, this does not work on localhost"
        }
      },
      "additionalProperties": false,
      "type": "object",
      "description": "TLS settings for the server for secure connections"
    },
    "cors.Config": {
      "properties": {
        "enabled": {
          "type": "boolean",
          "description": "Enable or disable the CORS middleware"
        },
        "prefixes": {
          "$ref": "#/$defs/map[string][]string",
          "description": "Prefixes is a map of prefixes to allowed origins"
        },
        "allowOrigins": {
          "$ref": "#/$defs/[]string",
          "description": "AllowOrigins is a list of allowed origins"
        },
        "cookieInsecure": {
          "type": "boolean",
          "description": "CookieInsecure sets the cookie to be insecure"
        }
      },
      "additionalProperties": false,
      "type": "object",
      "description": "Config holds the cors configuration settings"
    },
    "csrf.Config": {
      "properties": {
        "enabled": {
          "type": "boolean",
          "description": "Enabled indicates whether CSRF protection is enabled."
        },
        "header": {
          "type": "string",
          "description": "Header specifies the header name to look for the CSRF token."
        },
        "cookie": {
          "type": "string",
          "description": "Cookie specifies the cookie name used to store the CSRF token."
        },
        "secure": {
          "type": "boolean",
          "description": "Secure sets the Secure flag on the CSRF cookie."
        },
        "sameSite": {
          "type": "string",
          "description": "SameSite configures the SameSite attribute on the CSRF cookie. Valid\nvalues are \"Lax\", \"Strict\", \"None\" and \"Default\"."
        }
      },
      "additionalProperties": false,
      "type": "object",
      "description": "Config defines configuration for the CSRF middleware wrapper."
    },
    "emailtemplates.Config": {
      "properties": {
        "companyName": {
          "type": "string"
        },
        "companyAddress": {
          "type": "string"
        },
        "corporation": {
          "type": "string"
        },
        "year": {
          "type": "integer"
        },
        "fromEmail": {
          "type": "string"
        },
        "supportEmail": {
          "type": "string"
        },
        "logoURL": {
          "type": "string"
        },
        "urls": {
          "$ref": "#/$defs/emailtemplates.URLConfig"
        },
        "templatesPath": {
          "type": "string"
        }
      },
      "additionalProperties": false,
      "type": "object"
    },
    "emailtemplates.URLConfig": {
      "properties": {
        "root": {
          "type": "string"
        },
        "product": {
          "type": "string"
        },
        "docs": {
          "type": "string"
        },
        "verify": {
          "type": "string"
        },
        "invite": {
          "type": "string"
        },
        "reset": {
          "type": "string"
        },
        "verifySubscriber": {
          "type": "string"
        },
        "verifyBilling": {
          "type": "string"
        }
      },
      "additionalProperties": false,
      "type": "object"
    },
    "entconfig.AnthropicConfig": {
      "properties": {
        "betaHeader": {
          "type": "string",
          "description": "BetaHeader specifies the beta API features to enable"
        },
        "legacyTextCompletion": {
          "type": "boolean",
          "description": "LegacyTextCompletion enables legacy text completion API"
        },
        "baseURL": {
          "type": "string",
          "description": "BaseURL specifies the API endpoint"
        },
        "model": {
          "type": "string",
          "description": "Model specifies the model name to use"
        },
        "apiKey": {
          "type": "string",
          "description": "APIKey contains the authentication key for the service"
        }
      },
      "additionalProperties": false,
      "type": "object",
      "description": "AnthropicConfig contains Anthropic specific configuration"
    },
    "entconfig.CloudflareConfig": {
      "properties": {
        "model": {
          "type": "string",
          "description": "Model specifies the model name to use"
        },
        "apiKey": {
          "type": "string",
          "description": "APIKey contains the authentication key for the service"
        },
        "accountID": {
          "type": "string",
          "description": "AccountID specifies the Cloudflare account ID"
        },
        "serverURL": {
          "type": "string",
          "description": "ServerURL specifies the API endpoint"
        }
      },
      "additionalProperties": false,
      "type": "object",
      "description": "CloudflareConfig contains Cloudflare specific configuration"
    },
    "entconfig.Config": {
      "properties": {
        "entityTypes": {
          "$ref": "#/$defs/[]string",
          "description": "EntityTypes is the list of entity types to create by default for the organization"
        },
        "summarizer": {
          "$ref": "#/$defs/entconfig.Summarizer",
          "description": "Summarizer contains configuration for text summarization"
        }
      },
      "additionalProperties": false,
      "type": "object",
      "description": "Config holds the configuration for the ent server"
    },
    "entconfig.GeminiConfig": {
      "properties": {
        "model": {
          "type": "string",
          "description": "Model specifies the model name to use"
        },
        "apiKey": {
          "type": "string",
          "description": "APIKey contains the authentication key for the service"
        },
        "credentialsPath": {
          "type": "string",
          "description": "CredentialsPath is the path to Google Cloud credentials file"
        },
        "credentialsJSON": {
          "type": "string",
          "description": "CredentialsJSON contains Google Cloud credentials as JSON string"
        },
        "maxTokens": {
          "type": "integer",
          "description": "MaxTokens specifies the maximum tokens for response"
        }
      },
      "additionalProperties": false,
      "type": "object",
      "description": "GeminiConfig contains Google Gemini specific configuration"
    },
    "entconfig.HuggingFaceConfig": {
      "properties": {
        "model": {
          "type": "string",
          "description": "Model specifies the model name to use"
        },
        "apiKey": {
          "type": "string",
          "description": "APIKey contains the authentication key for the service"
        },
        "url": {
          "type": "string",
          "description": "URL specifies the API endpoint"
        }
      },
      "additionalProperties": false,
      "type": "object",
      "description": "HuggingFaceConfig contains HuggingFace specific configuration"
    },
    "entconfig.MistralConfig": {
      "properties": {
        "model": {
          "type": "string",
          "description": "Model specifies the model name to use"
        },
        "apiKey": {
          "type": "string",
          "description": "APIKey contains the authentication key for the service"
        },
        "url": {
          "type": "string",
          "description": "URL specifies the API endpoint"
        }
      },
      "additionalProperties": false,
      "type": "object",
      "description": "MistralConfig contains Mistral specific configuration"
    },
    "entconfig.OllamaConfig": {
      "properties": {
        "model": {
          "type": "string",
          "description": "Model specifies the model to use"
        },
        "url": {
          "type": "string",
          "description": "URL specifies the API endpoint"
        }
      },
      "additionalProperties": false,
      "type": "object",
      "description": "OllamaConfig contains Ollama specific configuration"
    },
    "entconfig.OpenAIConfig": {
      "properties": {
        "model": {
          "type": "string",
          "description": "Model specifies the model name to use"
        },
        "apiKey": {
          "type": "string",
          "description": "APIKey contains the authentication key for the service"
        },
        "url": {
          "type": "string",
          "description": "URL specifies the API endpoint"
        },
        "organizationID": {
          "type": "string",
          "description": "OrganizationID specifies the OpenAI organization ID"
        }
      },
      "additionalProperties": false,
      "type": "object",
      "description": "OpenAIConfig contains OpenAI specific configuration"
    },
    "entconfig.Summarizer": {
      "properties": {
        "type": {
          "type": "string",
          "description": "Type specifies the summarization algorithm to use"
        },
        "llm": {
          "$ref": "#/$defs/entconfig.SummarizerLLM",
          "description": "LLM contains configuration for large language model based summarization"
        },
        "maximumSentences": {
          "type": "integer",
          "description": "MaximumSentences specifies the maximum number of sentences in the summary"
        }
      },
      "additionalProperties": false,
      "type": "object",
      "description": "Summarizer holds configuration for the text summarization functionality"
    },
    "entconfig.SummarizerLLM": {
      "properties": {
        "provider": {
          "type": "string",
          "description": "Provider specifies which LLM service to use"
        },
        "anthropic": {
          "$ref": "#/$defs/entconfig.AnthropicConfig",
          "description": "Anthropic contains configuration for Anthropic's API"
        },
        "mistral": {
          "$ref": "#/$defs/entconfig.MistralConfig",
          "description": "Mistral contains configuration for Mistral's API"
        },
        "gemini": {
          "$ref": "#/$defs/entconfig.GeminiConfig",
          "description": "Gemini contains configuration for Google's Gemini API"
        },
        "huggingFace": {
          "$ref": "#/$defs/entconfig.HuggingFaceConfig",
          "description": "HuggingFace contains configuration for HuggingFace's API"
        },
        "ollama": {
          "$ref": "#/$defs/entconfig.OllamaConfig",
          "description": "Ollama contains configuration for Ollama's API"
        },
        "cloudflare": {
          "$ref": "#/$defs/entconfig.CloudflareConfig",
          "description": "Cloudflare contains configuration for Cloudflare's API"
        },
        "openai": {
          "$ref": "#/$defs/entconfig.OpenAIConfig",
          "description": "OpenAI contains configuration for OpenAI's API"
        }
      },
      "additionalProperties": false,
      "type": "object",
      "description": "SummarizerLLM contains configuration for multiple LLM providers"
    },
    "entitlements.Config": {
      "properties": {
        "enabled": {
          "type": "boolean"
        },
        "publicStripeKey": {
          "type": "string"
        },
        "privateStripeKey": {
          "type": "string"
        },
        "stripeWebhookSecret": {
          "type": "string"
        },
        "trialSubscriptionPriceID": {
          "type": "string"
        },
        "personalOrgSubscriptionPriceID": {
          "type": "string"
        },
        "stripeWebhookURL": {
          "type": "string"
        },
        "stripeBillingPortalSuccessURL": {
          "type": "string"
        },
        "stripeCancellationReturnURL": {
          "type": "string"
        },
        "saasPricingTiers": {
          "$ref": "#/$defs/[]entitlements.PricingTier"
        },
        "features": {
          "$ref": "#/$defs/[]entitlements.Feature"
        }
      },
      "additionalProperties": false,
      "type": "object"
    },
    "entitlements.Feature": {
      "properties": {
        "ID": {
          "type": "string"
        },
        "Name": {
          "type": "string"
        },
        "Lookupkey": {
          "type": "string"
        }
      },
      "additionalProperties": false,
      "type": "object"
    },
    "entitlements.PricingTier": {
      "properties": {
        "name": {
          "type": "string"
        },
        "id": {
          "type": "string"
        },
        "price": {
          "type": "integer"
        },
        "features": {
          "$ref": "#/$defs/[]string"
        }
      },
      "additionalProperties": false,
      "type": "object"
    },
    "entx.Config": {
      "properties": {
        "debug": {
          "type": "boolean",
          "description": "debug enables printing the debug database logs"
        },
        "databaseName": {
          "type": "string",
          "description": "the name of the database to use with otel tracing"
        },
        "driverName": {
          "type": "string",
          "description": "sql driver name"
        },
        "multiWrite": {
          "type": "boolean",
          "description": "enables writing to two databases simultaneously"
        },
        "primaryDbSource": {
          "type": "string",
          "description": "dsn of the primary database"
        },
        "secondaryDbSource": {
          "type": "string",
          "description": "dsn of the secondary database if multi-write is enabled"
        },
        "cacheTTL": {
          "type": "integer",
          "description": "cache results for subsequent requests"
        },
        "runMigrations": {
          "type": "boolean",
          "description": "run migrations on startup"
        },
        "migrationProvider": {
          "type": "string",
          "description": "migration provider to use for running migrations"
        },
        "enableHistory": {
          "type": "boolean",
          "description": "enable history data to be logged to the database"
        }
      },
      "additionalProperties": false,
      "type": "object",
      "required": [
        "primaryDbSource"
      ]
    },
    "fgax.Config": {
      "properties": {
        "enabled": {
          "type": "boolean",
          "description": "enables authorization checks with openFGA"
        },
        "storeName": {
          "type": "string",
          "description": "name of openFGA store"
        },
        "hostUrl": {
          "type": "string",
          "description": "host url with scheme of the openFGA API"
        },
        "storeId": {
          "type": "string",
          "description": "id of openFGA store"
        },
        "modelId": {
          "type": "string",
          "description": "id of openFGA model"
        },
        "createNewModel": {
          "type": "boolean",
          "description": "force create a new model"
        },
        "modelFile": {
          "type": "string",
          "description": "path to the fga model file"
        },
        "credentials": {
          "$ref": "#/$defs/fgax.Credentials",
          "description": "credentials for the openFGA client"
        },
        "ignoreDuplicateKeyError": {
          "type": "boolean",
          "description": "ignore duplicate key error"
        }
      },
      "additionalProperties": false,
      "type": "object",
      "required": [
        "hostUrl"
      ]
    },
    "fgax.Credentials": {
      "properties": {
        "apiToken": {
          "type": "string",
          "description": "api token for the openFGA client"
        },
        "clientId": {
          "type": "string",
          "description": "client id for the openFGA client"
        },
        "clientSecret": {
          "type": "string",
          "description": "client secret for the openFGA client"
        },
        "audience": {
          "type": "string",
          "description": "audience for the openFGA client"
        },
        "issuer": {
          "type": "string",
          "description": "issuer for the openFGA client"
        },
        "scopes": {
          "type": "string",
          "description": "scopes for the openFGA client"
        }
      },
      "additionalProperties": false,
      "type": "object"
    },
    "github.ProviderConfig": {
      "properties": {
        "clientId": {
          "type": "string"
        },
        "clientSecret": {
          "type": "string"
        },
        "clientEndpoint": {
          "type": "string"
        },
        "scopes": {
          "$ref": "#/$defs/[]string"
        },
        "redirectUrl": {
          "type": "string"
        }
      },
      "additionalProperties": false,
      "type": "object",
      "required": [
        "clientId",
        "clientSecret",
        "scopes",
        "redirectUrl"
      ]
    },
    "google.ProviderConfig": {
      "properties": {
        "clientId": {
          "type": "string"
        },
        "clientSecret": {
          "type": "string"
        },
        "clientEndpoint": {
          "type": "string"
        },
        "scopes": {
          "$ref": "#/$defs/[]string"
        },
        "redirectUrl": {
          "type": "string"
        }
      },
      "additionalProperties": false,
      "type": "object",
      "required": [
        "clientId",
        "clientSecret",
        "scopes",
        "redirectUrl"
      ]
    },
    "handlers.OauthProviderConfig": {
      "properties": {
        "redirectUrl": {
          "type": "string",
          "description": "RedirectURL is the URL that the OAuth2 client will redirect to after authentication is complete"
        },
        "github": {
          "$ref": "#/$defs/github.ProviderConfig",
          "description": "Github contains the configuration settings for the Github Oauth Provider"
        },
        "google": {
          "$ref": "#/$defs/google.ProviderConfig",
          "description": "Google contains the configuration settings for the Google Oauth Provider"
        },
        "webauthn": {
          "$ref": "#/$defs/webauthn.ProviderConfig",
          "description": "Webauthn contains the configuration settings for the Webauthn Oauth Provider"
        }
      },
      "additionalProperties": false,
      "type": "object",
      "description": "OauthProviderConfig represents the configuration for OAuth providers such as Github and Google"
    },
    "map[string][]string": {
      "additionalProperties": {
        "$ref": "#/$defs/[]string"
      },
      "type": "object"
    },
    "map[string]river.QueueConfig": {
      "additionalProperties": {
        "$ref": "#/$defs/river.QueueConfig"
      },
      "type": "object"
    },
    "map[string]string": {
      "additionalProperties": {
        "type": "string"
      },
      "type": "object"
    },
    "mime.Config": {
      "properties": {
        "enabled": {
          "type": "boolean",
          "description": "Enabled indicates if the mime middleware should be enabled"
        },
        "mimeTypesFile": {
          "type": "string",
          "description": "MimeTypesFile is the file to load mime types from"
        },
        "defaultContentType": {
          "type": "string",
          "description": "DefaultContentType is the default content type to set if no mime type is found"
        }
      },
      "additionalProperties": false,
      "type": "object",
      "description": "Config defines the config for Mime middleware"
    },
    "objects.Config": {
      "properties": {
        "enabled": {
          "type": "boolean",
          "description": "Enabled indicates if the store is enabled"
        },
        "provider": {
          "type": "string",
          "description": "Provider is the name of the provider, eg. disk, s3, will default to disk if nothing is set"
        },
        "accessKey": {
          "type": "string",
          "description": "AccessKey is the access key for the storage provider"
        },
        "region": {
          "type": "string",
          "description": "Region is the region for the storage provider"
        },
        "secretKey": {
          "type": "string",
          "description": "SecretKey is the secret key for the storage provider"
        },
        "credentialsJSON": {
          "type": "string",
          "description": "CredentialsJSON is the credentials JSON for the storage provider"
        },
        "defaultBucket": {
          "type": "string",
          "description": "DefaultBucket is the default bucket name for the storage provider, if not set, it will use the default\nthis is the local path for disk storage or the bucket name for S3"
        },
        "localURL": {
          "type": "string",
          "description": "LocalURL is the URL to use for the \"presigned\" URL for the file when using local storage\ne.g for local development, this can be http://localhost:17608/files/"
        },
        "keys": {
          "$ref": "#/$defs/[]string",
          "description": "Keys is a list of keys to look for in the multipart form on the REST request\nif the keys are not found, the request upload will be skipped\nthis is not used when uploading files with gqlgen and the graphql handler"
        },
        "maxSizeMB": {
          "type": "integer",
          "description": "MaxUploadSizeMB is the maximum size of file uploads to accept in megabytes"
        },
        "maxMemoryMB": {
          "type": "integer",
          "description": "MaxUploadMemoryMB is the maximum memory in megabytes to use when parsing a multipart form"
        }
      },
      "additionalProperties": false,
      "type": "object",
      "description": "Config is the configuration for the object store"
    },
    "otelx.Config": {
      "properties": {
        "enabled": {
          "type": "boolean"
        },
        "provider": {
          "type": "string"
        },
        "environment": {
          "type": "string"
        },
        "stdout": {
          "$ref": "#/$defs/otelx.StdOut"
        },
        "otlp": {
          "$ref": "#/$defs/otelx.OTLP"
        }
      },
      "additionalProperties": false,
      "type": "object"
    },
    "otelx.OTLP": {
      "properties": {
        "endpoint": {
          "type": "string"
        },
        "insecure": {
          "type": "boolean"
        },
        "certificate": {
          "type": "string"
        },
        "headers": {
          "$ref": "#/$defs/[]string"
        },
        "compression": {
          "type": "string"
        },
        "timeout": {
          "type": "integer"
        }
      },
      "additionalProperties": false,
      "type": "object"
    },
    "otelx.StdOut": {
      "properties": {
        "pretty": {
          "type": "boolean"
        },
        "disableTimestamp": {
          "type": "boolean"
        }
      },
      "additionalProperties": false,
      "type": "object"
    },
    "ratelimit.Config": {
      "properties": {
        "enabled": {
          "type": "boolean"
        },
        "limit": {
          "type": "number"
        },
        "burst": {
          "type": "integer"
        },
        "expires": {
          "type": "integer"
        }
      },
      "additionalProperties": false,
      "type": "object",
      "description": "Config defines the configuration settings for the default rate limiter"
    },
    "redirect.Config": {
      "properties": {
        "enabled": {
          "type": "boolean",
          "description": "Enabled indicates if the redirect middleware should be enabled"
        },
        "redirects": {
          "$ref": "#/$defs/map[string]string",
          "description": "Redirects is a map of paths to redirect to"
        },
        "code": {
          "type": "integer",
          "description": "Code is the HTTP status code to use for the redirect"
        }
      },
      "additionalProperties": false,
      "type": "object",
      "description": "Config contains the types used in executing redirects via the redirect middleware"
    },
    "river.Config": {
      "properties": {
        "AdvisoryLockPrefix": {
          "type": "integer"
        },
        "CancelledJobRetentionPeriod": {
          "type": "integer"
        },
        "CompletedJobRetentionPeriod": {
          "type": "integer"
        },
        "DiscardedJobRetentionPeriod": {
          "type": "integer"
        },
        "ErrorHandler": true,
        "FetchCooldown": {
          "type": "integer"
        },
        "FetchPollInterval": {
          "type": "integer"
        },
        "ID": {
          "type": "string"
        },
        "JobCleanerTimeout": {
          "type": "integer"
        },
        "JobInsertMiddleware": {
          "$ref": "#/$defs/[]rivertype.JobInsertMiddleware"
        },
        "JobTimeout": {
          "type": "integer"
        },
        "Hooks": {
          "$ref": "#/$defs/[]rivertype.Hook"
        },
        "Logger": {
          "$ref": "#/$defs/slog.Logger"
        },
        "MaxAttempts": {
          "type": "integer"
        },
        "Middleware": {
          "$ref": "#/$defs/[]rivertype.Middleware"
        },
        "PeriodicJobs": {
          "$ref": "#/$defs/[]*river.PeriodicJob"
        },
        "PollOnly": {
          "type": "boolean"
        },
        "Queues": {
          "$ref": "#/$defs/map[string]river.QueueConfig"
        },
        "ReindexerSchedule": true,
        "ReindexerTimeout": {
          "type": "integer"
        },
        "RescueStuckJobsAfter": {
          "type": "integer"
        },
        "RetryPolicy": true,
        "Schema": {
          "type": "string"
        },
        "SkipJobKindValidation": {
          "type": "boolean"
        },
        "SkipUnknownJobCheck": {
          "type": "boolean"
        },
        "Test": {
          "$ref": "#/$defs/river.TestConfig"
        },
        "TestOnly": {
          "type": "boolean"
        },
        "Workers": {
          "$ref": "#/$defs/river.Workers"
        },
        "WorkerMiddleware": {
          "$ref": "#/$defs/[]rivertype.WorkerMiddleware"
        }
      },
      "additionalProperties": false,
      "type": "object"
    },
    "river.PeriodicJob": {
      "properties": {},
      "additionalProperties": false,
      "type": "object"
    },
    "river.QueueConfig": {
      "properties": {
        "MaxWorkers": {
          "type": "integer"
        }
      },
      "additionalProperties": false,
      "type": "object"
    },
    "river.TestConfig": {
      "properties": {
        "DisableUniqueEnforcement": {
          "type": "boolean"
        },
        "Time": true
      },
      "additionalProperties": false,
      "type": "object"
    },
    "river.Workers": {
      "properties": {},
      "additionalProperties": false,
      "type": "object"
    },
    "riverqueue.Config": {
      "properties": {
        "connectionURI": {
          "type": "string"
        },
        "runMigrations": {
          "type": "boolean"
        },
        "riverConf": {
          "$ref": "#/$defs/river.Config"
        }
      },
      "additionalProperties": false,
      "type": "object"
    },
    "secure.Config": {
      "properties": {
        "enabled": {
          "type": "boolean",
          "description": "Enabled indicates if the secure middleware should be enabled"
        },
        "xssprotection": {
          "type": "string",
          "description": "XSSProtection is the value to set the X-XSS-Protection header to - default is 1; mode=block"
        },
        "contenttypenosniff": {
          "type": "string",
          "description": "ContentTypeNosniff is the value to set the X-Content-Type-Options header to - default is nosniff"
        },
        "xframeoptions": {
          "type": "string",
          "description": "XFrameOptions is the value to set the X-Frame-Options header to - default is SAMEORIGIN"
        },
        "hstspreloadenabled": {
          "type": "boolean",
          "description": "HSTSPreloadEnabled is a boolean to enable HSTS preloading - default is false"
        },
        "hstsmaxage": {
          "type": "integer",
          "description": "HSTSMaxAge is the max age to set the HSTS header to - default is 31536000"
        },
        "contentsecuritypolicy": {
          "type": "string",
          "description": "ContentSecurityPolicy is the value to set the Content-Security-Policy header to - default is default-src 'self'"
        },
        "referrerpolicy": {
          "type": "string",
          "description": "ReferrerPolicy is the value to set the Referrer-Policy header to - default is same-origin"
        },
        "cspreportonly": {
          "type": "boolean",
          "description": "CSPReportOnly is a boolean to enable the Content-Security-Policy-Report-Only header - default is false"
        }
      },
      "additionalProperties": false,
      "type": "object",
      "description": "Config contains the types used in the mw middleware"
    },
    "sessions.Config": {
      "properties": {
        "signingKey": {
          "type": "string"
        },
        "encryptionKey": {
          "type": "string"
        },
        "domain": {
          "type": "string"
        },
        "maxAge": {
          "type": "integer"
        }
      },
      "additionalProperties": false,
      "type": "object"
    },
    "slog.Logger": {
      "properties": {},
      "additionalProperties": false,
      "type": "object"
    },
    "tokens.Config": {
      "properties": {
        "kid": {
          "type": "string"
        },
        "audience": {
          "type": "string"
        },
        "refreshAudience": {
          "type": "string"
        },
        "issuer": {
          "type": "string"
        },
        "accessDuration": {
          "type": "integer"
        },
        "refreshDuration": {
          "type": "integer"
        },
        "refreshOverlap": {
          "type": "integer"
        },
        "jwksEndpoint": {
          "type": "string"
        },
        "keys": {
          "$ref": "#/$defs/map[string]string"
        },
        "generateKeys": {
          "type": "boolean"
        }
      },
      "additionalProperties": false,
      "type": "object",
      "required": [
        "kid",
        "audience",
        "issuer",
        "keys"
      ]
    },
    "totp.Config": {
      "properties": {
        "enabled": {
          "type": "boolean"
        },
        "codeLength": {
          "type": "integer"
        },
        "issuer": {
          "type": "string"
        },
        "redis": {
          "type": "boolean"
        },
        "secret": {
          "type": "string"
        },
        "recoveryCodeCount": {
          "type": "integer"
        },
        "recoveryCodeLength": {
          "type": "integer"
        }
      },
      "additionalProperties": false,
      "type": "object"
    },
    "webauthn.ProviderConfig": {
      "properties": {
        "enabled": {
          "type": "boolean"
        },
        "displayName": {
          "type": "string"
        },
        "relyingPartyId": {
          "type": "string"
        },
        "requestOrigins": {
          "$ref": "#/$defs/[]string"
        },
        "maxDevices": {
          "type": "integer"
        },
        "enforceTimeout": {
          "type": "boolean"
        },
        "timeout": {
          "type": "integer"
        },
        "debug": {
          "type": "boolean"
        }
      },
      "additionalProperties": false,
      "type": "object",
      "required": [
        "displayName",
        "relyingPartyId",
        "requestOrigins"
      ]
    }
  },
  "properties": {
    "refreshInterval": {
      "type": "integer",
      "description": "RefreshInterval determines how often to reload the config"
    },
    "server": {
      "$ref": "#/$defs/config.Server",
      "description": "Server contains the echo server settings"
    },
    "entConfig": {
      "$ref": "#/$defs/entconfig.Config",
      "description": "EntConfig contains the ent configuration used by the ent middleware"
    },
    "auth": {
      "$ref": "#/$defs/config.Auth",
      "description": "Auth contains the authentication token settings and provider(s)"
    },
    "authz": {
      "$ref": "#/$defs/fgax.Config",
      "description": "Authz contains the authorization settings for fine grained access control"
    },
    "db": {
      "$ref": "#/$defs/entx.Config",
      "description": "DB contains the database configuration for the ent client"
    },
    "jobQueue": {
      "$ref": "#/$defs/riverqueue.Config",
      "description": "JobQueue contains the configuration for the job queue (river) client"
    },
    "redis": {
      "$ref": "#/$defs/cache.Config",
      "description": "Redis contains the redis configuration for the key-value store"
    },
    "tracer": {
      "$ref": "#/$defs/otelx.Config",
      "description": "Tracer contains the tracing config for opentelemetry"
    },
    "email": {
      "$ref": "#/$defs/emailtemplates.Config",
      "description": "Email contains email sending configuration for the server"
    },
    "sessions": {
      "$ref": "#/$defs/sessions.Config",
      "description": "Sessions config for user sessions and cookies"
    },
    "totp": {
      "$ref": "#/$defs/totp.Config",
      "description": "TOTP contains the configuration for the TOTP provider"
    },
    "ratelimit": {
      "$ref": "#/$defs/ratelimit.Config",
      "description": "Ratelimit contains the configuration for the rate limiter"
    },
    "objectStorage": {
      "$ref": "#/$defs/objects.Config",
      "description": "ObjectStorage contains the configuration for the object storage backend"
    },
    "subscription": {
      "$ref": "#/$defs/entitlements.Config",
      "description": "Entitlements contains the configuration for the entitlements service"
    }
  },
  "additionalProperties": false,
  "type": "object",
  "description": "Config contains the configuration for the core server"
}<|MERGE_RESOLUTION|>--- conflicted
+++ resolved
@@ -220,7 +220,6 @@
           "type": "integer",
           "description": "MaxResultLimit sets the maximum number of results allowed for a query"
         },
-<<<<<<< HEAD
         "keyDir": {
           "type": "string",
           "description": "KeyDir is the path to the directory containing PEM keys for JWT signing"
@@ -228,11 +227,9 @@
         "secretManager": {
           "type": "string",
           "description": "SecretManagerSecret is the name of the GCP Secret Manager secret containing the JWT signing key"
-=======
         "csrfProtection": {
           "$ref": "#/$defs/csrf.Config",
           "description": "CSRFProtection enables CSRF protection for the server"
->>>>>>> 2b6a4e66
         }
       },
       "additionalProperties": false,
