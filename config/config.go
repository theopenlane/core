package config

import (
	"crypto/tls"
	"os"

	"strings"
	"time"

	"github.com/knadh/koanf/parsers/yaml"
	"github.com/knadh/koanf/providers/env"
	"github.com/knadh/koanf/providers/file"
	"github.com/knadh/koanf/v2"
	"github.com/mcuadros/go-defaults"
	"github.com/rs/zerolog/log"

	"github.com/theopenlane/beacon/otelx"
	"github.com/theopenlane/emailtemplates"
	"github.com/theopenlane/entx"
	"github.com/theopenlane/iam/fgax"
	"github.com/theopenlane/iam/sessions"
	"github.com/theopenlane/iam/tokens"
	"github.com/theopenlane/iam/totp"
	"github.com/theopenlane/riverboat/pkg/riverqueue"
	"github.com/theopenlane/utils/cache"

	"github.com/theopenlane/core/internal/ent/entconfig"
	"github.com/theopenlane/core/internal/httpserve/handlers"
	"github.com/theopenlane/core/pkg/entitlements"
	"github.com/theopenlane/core/pkg/middleware/cachecontrol"
	"github.com/theopenlane/core/pkg/middleware/cors"
	"github.com/theopenlane/core/pkg/middleware/csrf"
	"github.com/theopenlane/core/pkg/middleware/mime"
	"github.com/theopenlane/core/pkg/middleware/ratelimit"
	"github.com/theopenlane/core/pkg/middleware/redirect"
	"github.com/theopenlane/core/pkg/middleware/secure"
	"github.com/theopenlane/core/pkg/objects"
)

// Config contains the configuration for the core server
type Config struct {
	// RefreshInterval determines how often to reload the config
	RefreshInterval time.Duration `json:"refreshInterval" koanf:"refreshInterval" default:"10m"`
	// Server contains the echo server settings
	Server Server `json:"server" koanf:"server"`
	// EntConfig contains the ent configuration used by the ent middleware
	EntConfig entconfig.Config `json:"entConfig" koanf:"entConfig"`
	// Auth contains the authentication token settings and provider(s)
	Auth Auth `json:"auth" koanf:"auth"`
	// Authz contains the authorization settings for fine grained access control
	Authz fgax.Config `json:"authz" koanf:"authz"`
	// DB contains the database configuration for the ent client
	DB entx.Config `json:"db" koanf:"db"`
	// JobQueue contains the configuration for the job queue (river) client
	JobQueue riverqueue.Config `json:"jobQueue" koanf:"jobQueue"`
	// Redis contains the redis configuration for the key-value store
	Redis cache.Config `json:"redis" koanf:"redis"`
	// Tracer contains the tracing config for opentelemetry
	Tracer otelx.Config `json:"tracer" koanf:"tracer"`
	// Email contains email sending configuration for the server
	Email emailtemplates.Config `json:"email" koanf:"email"`
	// Sessions config for user sessions and cookies
	Sessions sessions.Config `json:"sessions" koanf:"sessions"`
	// TOTP contains the configuration for the TOTP provider
	TOTP totp.Config `json:"totp" koanf:"totp"`
	// Ratelimit contains the configuration for the rate limiter
	Ratelimit ratelimit.Config `json:"ratelimit" koanf:"ratelimit"`
	// ObjectStorage contains the configuration for the object storage backend
	ObjectStorage objects.Config `json:"objectStorage" koanf:"objectStorage"`
	// Entitlements contains the configuration for the entitlements service
	Entitlements entitlements.Config `json:"subscription" koanf:"subscription"`
}

// Server settings for the echo server
type Server struct {
	// Debug enables debug mode for the server
	Debug bool `json:"debug" koanf:"debug" default:"false"`
	// Dev enables echo's dev mode options
	Dev bool `json:"dev" koanf:"dev" default:"false"`
	// Listen sets the listen address to serve the echo server on
	Listen string `json:"listen" koanf:"listen" jsonschema:"required" default:":17608"`
	// MetricsPort sets the port for the metrics endpoint
	MetricsPort string `json:"metricsPort" koanf:"metricsPort" default:":17609"`
	// ShutdownGracePeriod sets the grace period for in flight requests before shutting down
	ShutdownGracePeriod time.Duration `json:"shutdownGracePeriod" koanf:"shutdownGracePeriod" default:"10s"`
	// ReadTimeout sets the maximum duration for reading the entire request including the body
	ReadTimeout time.Duration `json:"readTimeout" koanf:"readTimeout" default:"15s"`
	// WriteTimeout sets the maximum duration before timing out writes of the response
	WriteTimeout time.Duration `json:"writeTimeout" koanf:"writeTimeout" default:"15s"`
	// IdleTimeout sets the maximum amount of time to wait for the next request when keep-alives are enabled
	IdleTimeout time.Duration `json:"idleTimeout" koanf:"idleTimeout" default:"30s"`
	// ReadHeaderTimeout sets the amount of time allowed to read request headers
	ReadHeaderTimeout time.Duration `json:"readHeaderTimeout" koanf:"readHeaderTimeout" default:"2s"`
	// TLS contains the tls configuration settings
	TLS TLS `json:"tls" koanf:"tls"`
	// CORS contains settings to allow cross origin settings and insecure cookies
	CORS cors.Config `json:"cors" koanf:"cors"`
	// Secure contains settings for the secure middleware
	Secure secure.Config `json:"secure" koanf:"secure"`
	// Redirect contains settings for the redirect middleware
	Redirects redirect.Config `json:"redirects" koanf:"redirects"`
	// CacheControl contains settings for the cache control middleware
	CacheControl cachecontrol.Config `json:"cacheControl" koanf:"cacheControl"`
	// Mime contains settings for the mime middleware
	Mime mime.Config `json:"mime" koanf:"mime"`
	// GraphPool contains settings for the goroutine pool used by the graph resolvers
	GraphPool PondPool `json:"graphPool" koanf:"graphPool"`
	// EnableGraphExtensions enables the graph extensions for the graph resolvers
	EnableGraphExtensions bool `json:"enableGraphExtensions" koanf:"enableGraphExtensions" default:"true"`
	// ComplexityLimit sets the maximum complexity allowed for a query
	ComplexityLimit int `json:"complexityLimit" koanf:"complexityLimit" default:"100"`
	// MaxResultLimit sets the maximum number of results allowed for a query
	MaxResultLimit int `json:"maxResultLimit" koanf:"maxResultLimit" default:"100"`
<<<<<<< HEAD
	// KeyDir is the path to the directory containing PEM keys for JWT signing
	KeyDir string `json:"keyDir" koanf:"keyDir" default:"./keys"`
	// SecretManagerSecret is the name of the GCP Secret Manager secret containing the JWT signing key
	SecretManagerSecret string `json:"secretManager" koanf:"secretManager" default:""`
=======
	// CSRFProtection enables CSRF protection for the server
	CSRFProtection csrf.Config `json:"csrfProtection" koanf:"csrfProtection" default:"true"`
>>>>>>> 2b6a4e66
}

// Auth settings including oauth2 providers and token configuration
type Auth struct {
	// Enabled authentication on the server, not recommended to disable
	Enabled bool `json:"enabled" koanf:"enabled" default:"true"`
	// Token contains the token config settings for the issued tokens
	Token tokens.Config `json:"token" koanf:"token" jsonschema:"required" alias:"tokenconfig"`
	// SupportedProviders are the supported oauth providers that have been configured
	SupportedProviders []string `json:"supportedProviders" koanf:"supportedProviders"`
	// Providers contains supported oauth2 providers configuration
	Providers handlers.OauthProviderConfig `json:"providers" koanf:"providers"`
}

// TLS settings for the server for secure connections
type TLS struct {
	// Config contains the tls.Config settings
	Config *tls.Config `json:"config" koanf:"config" jsonschema:"-"`
	// Enabled turns on TLS settings for the server
	Enabled bool `json:"enabled" koanf:"enabled" default:"false"`
	// CertFile location for the TLS server
	CertFile string `json:"certFile" koanf:"certFile" default:"server.crt"`
	// CertKey file location for the TLS server
	CertKey string `json:"certKey" koanf:"certKey" default:"server.key"`
	// AutoCert generates the cert with letsencrypt, this does not work on localhost
	AutoCert bool `json:"autoCert" koanf:"autoCert" default:"false"`
}

// PondPool contains the settings for the goroutine pool
type PondPool struct {
	// MaxWorkers is the maximum number of workers in the pool
	MaxWorkers int `json:"maxWorkers" koanf:"maxWorkers" default:"100"`
}

var (
	defaultConfigFilePath = "./config/.config.yaml"
)

// Load is responsible for loading the configuration from a YAML file and environment variables.
// If the `cfgFile` is empty or nil, it sets the default configuration file path.
// Config settings are taken from default values, then from the config file, and finally from environment
// the later overwriting the former.
func Load(cfgFile *string) (*Config, error) {
	k := koanf.New(".")

	if cfgFile == nil || *cfgFile == "" {
		*cfgFile = defaultConfigFilePath
	}

	if _, err := os.Stat(*cfgFile); err != nil {
		if os.IsNotExist(err) {
			log.Error().Err(err).Msg("config file not found")
			return nil, err
		}
	}

	// load defaults
	conf := &Config{}
	defaults.SetDefaults(conf)

	// parse yaml config
	if err := k.Load(file.Provider(*cfgFile), yaml.Parser()); err != nil {
		log.Error().Err(err).Msg("failed to load config file - ensure the .config.yaml is present and valid")
		panic(err)
	}

	// unmarshal the config
	if err := k.Unmarshal("", &conf); err != nil {
		log.Error().Err(err).Msg("failed to unmarshal config file")
		panic(err)
	}

	// load env vars
	if err := k.Load(env.ProviderWithValue("CORE_", ".", func(s string, v string) (string, interface{}) {
		key := strings.ReplaceAll(strings.ToLower(strings.TrimPrefix(s, "CORE_")), "_", ".")

		if strings.Contains(v, ",") {
			return key, strings.Split(v, ",")
		}

		return key, v
	}), nil); err != nil {
		log.Error().Err(err).Msg("failed to load env vars")
		panic(err)
	}

	// unmarshal the env vars
	if err := k.Unmarshal("", &conf); err != nil {
		log.Error().Err(err).Msg("failed to unmarshal env vars")
		panic(err)
	}

	return conf, nil
}<|MERGE_RESOLUTION|>--- conflicted
+++ resolved
@@ -111,15 +111,12 @@
 	ComplexityLimit int `json:"complexityLimit" koanf:"complexityLimit" default:"100"`
 	// MaxResultLimit sets the maximum number of results allowed for a query
 	MaxResultLimit int `json:"maxResultLimit" koanf:"maxResultLimit" default:"100"`
-<<<<<<< HEAD
 	// KeyDir is the path to the directory containing PEM keys for JWT signing
 	KeyDir string `json:"keyDir" koanf:"keyDir" default:"./keys"`
 	// SecretManagerSecret is the name of the GCP Secret Manager secret containing the JWT signing key
 	SecretManagerSecret string `json:"secretManager" koanf:"secretManager" default:""`
-=======
 	// CSRFProtection enables CSRF protection for the server
 	CSRFProtection csrf.Config `json:"csrfProtection" koanf:"csrfProtection" default:"true"`
->>>>>>> 2b6a4e66
 }
 
 // Auth settings including oauth2 providers and token configuration
