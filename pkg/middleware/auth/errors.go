package auth

import (
	"errors"
)

var (
	// ErrNoClaims is returned when no claims are found on the request context
	ErrNoClaims = errors.New("no claims found on the request context")
	// ErrNoUserInfo is returned when no user info is found on the request context
	ErrNoUserInfo = errors.New("no user info found on the request context")
	// ErrUnverifiedUser is returned when the user is not verified
	ErrUnverifiedUser = errors.New("user is not verified")
	// ErrParseBearer is returned when the bearer token could not be parsed from the authorization header
	ErrParseBearer = errors.New("could not parse bearer token from authorization header")
	// ErrNoAuthorization is returned when no authorization header is found in the request
	ErrNoAuthorization = errors.New("no authorization header in request")
	// ErrNoRequest is returned when no request is found on the context
	ErrNoRequest = errors.New("no request found on the context")
	// ErrNoRefreshToken is returned when no refresh token is found on the request
	ErrNoRefreshToken = errors.New("no refresh token available on request")
	// ErrRefreshDisabled is returned when re-authentication with refresh tokens is disabled
	ErrRefreshDisabled = errors.New("re-authentication with refresh tokens disabled")
	// ErrUnableToConstructValidator is returned when the validator cannot be constructed
	ErrUnableToConstructValidator = errors.New("unable to construct validator")
	// ErrPasswordTooWeak is returned when the password is too weak
	ErrPasswordTooWeak = errors.New("password is too weak: use a combination of upper and lower case letters, numbers, and special characters")
<<<<<<< HEAD
	// ErrTokenSSORequired is returned when a token must be authorized via SSO for the organization
	ErrTokenSSORequired = errors.New("token requires SSO authorization")
=======

	// ErrAnonymousAccessNotAllowed is returned when anonymous access is not allowed
	ErrAnonymousAccessNotAllowed = errors.New("anonymous access not allowed")
>>>>>>> 68f1fb30
)<|MERGE_RESOLUTION|>--- conflicted
+++ resolved
@@ -25,12 +25,9 @@
 	ErrUnableToConstructValidator = errors.New("unable to construct validator")
 	// ErrPasswordTooWeak is returned when the password is too weak
 	ErrPasswordTooWeak = errors.New("password is too weak: use a combination of upper and lower case letters, numbers, and special characters")
-<<<<<<< HEAD
 	// ErrTokenSSORequired is returned when a token must be authorized via SSO for the organization
 	ErrTokenSSORequired = errors.New("token requires SSO authorization")
-=======
 
 	// ErrAnonymousAccessNotAllowed is returned when anonymous access is not allowed
 	ErrAnonymousAccessNotAllowed = errors.New("anonymous access not allowed")
->>>>>>> 68f1fb30
 )