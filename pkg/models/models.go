--- conflicted
+++ resolved
@@ -980,7 +980,6 @@
 	Path string `param:"path" description:"The path to the acme challenge" example:"01J4HMNDSZCCQBTY93BF9CBF5D"`
 }
 
-<<<<<<< HEAD
 // =========
 // SSO
 // =========
@@ -1180,9 +1179,8 @@
 	OrganizationID: ulids.New().String(),
 	TokenID:        ulids.New().String(),
 	Message:        "success",
-=======
+ 
 // CreateTrustCenterAnonymousJWTResponse is the response to a request to create a trust center anonymous JWT
 type CreateTrustCenterAnonymousJWTResponse struct {
 	AuthData
->>>>>>> 68f1fb30
 }