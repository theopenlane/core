//go:build ignore

// See Upstream docs for more details: https://entgo.io/docs/code-gen/#use-entc-as-a-package

package main

import (
	"embed"
	"fmt"
	"os"
	"path/filepath"
	"strings"
	"text/template"

	"github.com/rs/zerolog/log"
	"github.com/stoewer/go-strcase"

	"entgo.io/contrib/entgql"
	"entgo.io/ent/entc"
	"entgo.io/ent/entc/gen"
	_ "github.com/jackc/pgx/v5"
	"gocloud.dev/secrets"

	"github.com/theopenlane/emailtemplates"
	"github.com/theopenlane/entx"
	"github.com/theopenlane/entx/genhooks"
	"github.com/theopenlane/entx/history"
	"github.com/theopenlane/iam/entfga"
	"github.com/theopenlane/iam/fgax"
	"github.com/theopenlane/iam/sessions"
	"github.com/theopenlane/iam/tokens"
	"github.com/theopenlane/iam/totp"

	"github.com/theopenlane/core/internal/ent/entconfig"
	"github.com/theopenlane/core/pkg/entitlements"
	"github.com/theopenlane/core/pkg/events/soiree"
	"github.com/theopenlane/core/pkg/objects"
	"github.com/theopenlane/core/pkg/summarizer"
	"github.com/theopenlane/core/pkg/windmill"

	"github.com/theopenlane/core/internal/genhelpers"
)

const (
	graphDir       = "./internal/graphapi/"
	graphSchemaDir = graphDir + "schema/"
	graphQueryDir  = graphDir + "query/"
	schemaPath     = "./internal/ent/schema"
	templateDir    = "./internal/ent/generate/templates/ent"
	featureMapDir  = "./internal/entitlements/features/"
)

func main() {
	// setup logging
	genhelpers.SetupLogging()

	// change to the root of the repo so that the config hierarchy is correct
	genhelpers.ChangeToRootDir("../../../")

	if err := os.Mkdir("schema", 0755); err != nil && !os.IsExist(err) {
		log.Fatal().Err(err).Msg("creating schema directory")
	}

	// generate the history schemas
	historyExt, entfgaExt := preRun()

	xExt, err := entx.NewExtension(entx.WithJSONScalar())
	if err != nil {
		log.Fatal().Err(err).Msg("creating entx extension")
	}

	gqlExt, err := entgql.NewExtension(
		entgql.WithSchemaGenerator(),
		entgql.WithSchemaPath(graphSchemaDir+"ent.graphql"),
		entgql.WithConfigPath(graphDir+"/generate/.gqlgen.yml"),
		entgql.WithWhereInputs(true),
		entgql.WithSchemaHook(xExt.GQLSchemaHooks()...),
		WithGqlWithTemplates(),
	)
	if err != nil {
		log.Fatal().Err(err).Msg("creating entgql extension")
	}

	log.Info().Msg("running ent codegen with extensions")

	if err := entc.Generate(schemaPath, &gen.Config{
		Target: "./internal/ent/generated",
		Hooks: []gen.Hook{
			genhooks.GenSchema(graphSchemaDir),
			genhooks.GenQuery(graphQueryDir),
			genhooks.GenSearchSchema(graphSchemaDir, graphQueryDir),
			genhooks.GenFeatureMap(featureMapDir),
		},
		Package: "github.com/theopenlane/core/internal/ent/generated",
		Features: []gen.Feature{
			gen.FeatureVersionedMigration,
			gen.FeaturePrivacy,
			gen.FeatureEntQL,
			gen.FeatureNamedEdges,
			gen.FeatureSchemaConfig,
			gen.FeatureIntercept,
			gen.FeatureModifier,
			// this is disabled because it is not compatible with the entcache driver
			// gen.FeatureExecQuery,
		},
	},
		entc.Dependency(
			entc.DependencyName("EntConfig"),
			entc.DependencyType(&entconfig.Config{}),
		),
		entc.Dependency(
			entc.DependencyName("Secrets"),
			entc.DependencyType(&secrets.Keeper{}),
		),
		entc.Dependency(
			entc.DependencyName("Authz"),
			entc.DependencyType(fgax.Client{}),
		),
		entc.Dependency(
			entc.DependencyName("TokenManager"),
			entc.DependencyType(&tokens.TokenManager{}),
		),
		entc.Dependency(
			entc.DependencyName("SessionConfig"),
			entc.DependencyType(&sessions.SessionConfig{}),
		),
		entc.Dependency(
			entc.DependencyName("Emailer"),
			entc.DependencyType(&emailtemplates.Config{}),
		),
		entc.Dependency(
			entc.DependencyName("TOTP"),
			entc.DependencyType(&totp.Client{}),
		),
		entc.Dependency(
			entc.DependencyName("EntitlementManager"),
			entc.DependencyType(&entitlements.StripeClient{}),
		),
		entc.Dependency(
			entc.DependencyName("ObjectManager"),
			entc.DependencyType(&objects.Objects{}),
		),
		entc.Dependency(
			entc.DependencyName("Summarizer"),
			entc.DependencyType(&summarizer.Client{}),
		),
		entc.Dependency(
<<<<<<< HEAD
			entc.DependencyName("Windmill"),
			entc.DependencyType(&windmill.Client{}),
=======
			entc.DependencyName("PondPool"),
			entc.DependencyType(&soiree.PondPool{}),
>>>>>>> 15cba4f0
		),
		entc.TemplateDir(templateDir),
		entc.Extensions(
			gqlExt,
			historyExt,
			entfgaExt,
		)); err != nil {
		log.Fatal().Err(err).Msg("running ent codegen")
	}
}

// preRun runs before the ent codegen to generate the history schemas and authz checks
// and returns the history and fga extensions to be used in the ent codegen
func preRun() (*history.Extension, *entfga.AuthzExtension) {
	// generate the history schemas
	log.Info().Msg("pre-run: generating the history schemas")

	historyExt := history.New(
		history.WithAuditing(),
		history.WithImmutableFields(),
		history.WithHistoryTimeIndex(),
		history.WithNillableFields(),
		history.WithGQLQuery(),
		history.WithAuthzPolicy(),
		history.WithSchemaPath(schemaPath),
		history.WithFirstRun(true),
		history.WithAllowedRelation("audit_log_viewer"),
		history.WithUpdatedByFromSchema(history.ValueTypeString, false),
	)

	if err := historyExt.GenerateSchemas(); err != nil {
		log.Fatal().Err(err).Msg("generating history schema")
	}

	log.Info().Msg("pre-run: generating the authz checks")

	// initialize the entfga extension
	entfgaExt := entfga.New(
		entfga.WithSoftDeletes(),
		entfga.WithSchemaPath(schemaPath),
	)

	// generate authz checks, this needs to happen before we regenerate the schema
	// because the authz checks are generated based on the schema
	if err := entfgaExt.GenerateAuthzChecks(); err != nil {
		log.Fatal().Err(err).Msg("generating authz checks")
	}

	log.Info().Msg("pre-run: generating the history schemas with authz checks")

	// run again with policy
	historyExt.SetFirstRun(false)

	// generate the updated history schemas with authz checks
	if err := historyExt.GenerateSchemas(); err != nil {
		log.Fatal().Err(err).Msg("generating history schema")
	}

	log.Info().Msg("pre-run: generating exportable validation and enum")

	// generate exportable schemas validation using existing entx method
	exportableGen := entx.NewExportableGenerator(schemaPath, "internal/ent/hooks").
		WithPackage("hooks")

	if err := exportableGen.Generate(); err != nil {
		log.Fatal().Err(err).Msg("generating exportable validation")
	}

	// extract exportable schemas and generate ExportType enum here
	exportableSchemas, err := extractExportableSchemasFromGenerated()
	if err != nil {
		log.Fatal().Err(err).Msg("extracting exportable schemas")
	}

	if err := generateExportTypeEnum(exportableSchemas); err != nil {
		log.Fatal().Err(err).Msg("generating ExportType enum")
	}

	return historyExt, entfgaExt
}

// WithGqlWithTemplates is a schema hook to replace entgql default template used for pagination
// The only change to the template is the function used to get the totalCount field uses
// CountIDs(ctx) instead of `Count(ctx)`. The rest is a direct copy of the default template from:
// https://github.com/ent/contrib/tree/master/entgql/template
func WithGqlWithTemplates() entgql.ExtensionOption {
	paginationTmpl := gen.MustParse(gen.NewTemplate("node").
		Funcs(entgql.TemplateFuncs).ParseFS(_entqlTemplates, "templates/entgql/gql_where.tmpl", "templates/entgql/pagination.tmpl"))
	return entgql.WithTemplates(append(entgql.AllTemplates, paginationTmpl)...)
}

// extractExportableSchemasFromGenerated reads the generated exportable validation file
// and extracts the schema names from the ExportableSchemas map
func extractExportableSchemasFromGenerated() ([]string, error) {
	filePath := "internal/ent/hooks/exportable_generated.go"
	content, err := os.ReadFile(filePath)
	if err != nil {
		return nil, fmt.Errorf("reading exportable generated file: %w", err)
	}

	var schemas []string
	lines := strings.Split(string(content), "\n")
	inMap := false

	for _, line := range lines {
		line = strings.TrimSpace(line)
		if strings.Contains(line, "var ExportableSchemas = map[string]bool{") {
			inMap = true
			continue
		}
		if inMap && line == "}" {
			break
		}
		if inMap && strings.Contains(line, ":") {
			// extract schema name from lines like: "control": true,
			parts := strings.Split(line, ":")
			if len(parts) > 0 {
				schemaName := strings.Trim(strings.TrimSpace(parts[0]), `"`)
				if schemaName != "" {
					schemas = append(schemas, schemaName)
				}
			}
		}
	}

	return schemas, nil
}

func generateExportTypeEnum(schemas []string) error {
	if len(schemas) == 0 {
		return nil
	}

	var enumValues []string
	for _, schema := range schemas {
		enumValues = append(enumValues, strings.ToUpper(schema))
	}

	log.Info().Str("values", strings.Join(enumValues, ",")).Msg("generating ExportType enum")

	return generateEnum("ExportType", enumValues)
}

func generateEnum(name string, values []string) error {
	lowerToSentence := func(s string) string {
		s = strings.ReplaceAll(s, "_", " ")
		s = strings.ToLower(s)
		return s
	}

	funcMap := template.FuncMap{
		"ToCamel":         strcase.UpperCamelCase,
		"ToUpper":         strings.ToUpper,
		"lowerToSentence": lowerToSentence,
	}

	tmpl, err := template.New("enum").Funcs(funcMap).Parse(enumTemplate)
	if err != nil {
		return fmt.Errorf("parsing template: %w", err)
	}

	outputDir := "pkg/enums"
	if err := os.MkdirAll(outputDir, 0755); err != nil {
		return fmt.Errorf("creating output directory: %w", err)
	}

	outputFile := strcase.SnakeCase(strings.ToLower(name)) + ".go"
	outputPath := filepath.Join(outputDir, outputFile)

	file, err := os.Create(outputPath)
	if err != nil {
		return fmt.Errorf("creating output file: %w", err)
	}
	defer file.Close()

	seen := map[string]struct{}{}
	uniqueValues := []string{}

	for _, v := range values {
		val := strings.ToUpper(v)
		if _, exists := seen[val]; !exists {
			seen[val] = struct{}{}
			uniqueValues = append(uniqueValues, val)
		}
	}

	data := struct {
		Name   string
		Values []string
	}{
		Name:   name,
		Values: uniqueValues,
	}

	if err := tmpl.Execute(file, data); err != nil {
		return fmt.Errorf("executing template: %w", err)
	}

	log.Info().Str("file", outputPath).Msg("generated enum file")
	return nil
}

var (
	//go:embed templates/entgql/*.tmpl
	_entqlTemplates embed.FS

	// enumTemplate is the template for generating enum files
	enumTemplate = `package enums

import (
	"fmt"
	"io"
	"strings"
)

// {{ .Name }} is a custom type representing the various states of {{ .Name | ToCamel }}.
type {{ .Name }} string

var (
{{- range .Values }}
	// {{ $.Name }}{{ . | ToCamel }} indicates the {{ lowerToSentence . }}.
	{{ $.Name }}{{ . | ToCamel }} {{ $.Name }} = "{{ . }}"
{{- end }}
	// {{ $.Name }}Invalid is used when an unknown or unsupported value is provided.
	{{ $.Name }}Invalid {{ $.Name }} = "{{ .Name | ToUpper }}_INVALID"
)

// Values returns a slice of strings representing all valid {{ .Name }} values.
func ({{ .Name }}) Values() []string {
	return []string{
	{{- range .Values }}
		string({{ $.Name }}{{ . | ToCamel }}),
	{{- end }}
	}
}

// String returns the string representation of the {{ .Name }} value.
func (r {{ .Name }}) String() string {
	return string(r)
}

// To{{ .Name }} converts a string to its corresponding {{ .Name }} enum value.
func To{{ .Name }}(r string) *{{ .Name }} {
	switch strings.ToUpper(r) {
	{{- range .Values }}
	case {{ $.Name }}{{ . | ToCamel }}.String():
		return &{{ $.Name }}{{ . | ToCamel }}
	{{- end }}
	default:
		return &{{ $.Name }}Invalid
	}
}

// MarshalGQL implements the gqlgen Marshaler interface.
func (r {{ .Name }}) MarshalGQL(w io.Writer) {
	_, _ = w.Write([]byte(` + "`" + `"` + "`" + ` + r.String() + ` + "`" + `"` + "`" + `))
}

// UnmarshalGQL implements the gqlgen Unmarshaler interface.
func (r *{{ .Name }}) UnmarshalGQL(v interface{}) error {
	str, ok := v.(string)
	if !ok {
		return fmt.Errorf("wrong type for {{ .Name }}, got: %T", v) //nolint:err113
	}

	*r = {{ .Name }}(str)

	return nil
}
`
)<|MERGE_RESOLUTION|>--- conflicted
+++ resolved
@@ -145,13 +145,10 @@
 			entc.DependencyType(&summarizer.Client{}),
 		),
 		entc.Dependency(
-<<<<<<< HEAD
 			entc.DependencyName("Windmill"),
 			entc.DependencyType(&windmill.Client{}),
-=======
 			entc.DependencyName("PondPool"),
 			entc.DependencyType(&soiree.PondPool{}),
->>>>>>> 15cba4f0
 		),
 		entc.TemplateDir(templateDir),
 		entc.Extensions(
