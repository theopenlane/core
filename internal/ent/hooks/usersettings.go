package hooks

import (
	"context"
	"strings"

	"entgo.io/ent"
	"entgo.io/ent/dialect/sql"
	"entgo.io/ent/dialect/sql/sqljson"

	"github.com/theopenlane/emailtemplates"
	"github.com/theopenlane/iam/fgax"
	"github.com/theopenlane/riverboat/pkg/jobs"
	"github.com/theopenlane/utils/rout"

	"github.com/theopenlane/iam/auth"

	"github.com/theopenlane/core/internal/ent/generated"
	"github.com/theopenlane/core/internal/ent/generated/hook"
	"github.com/theopenlane/core/internal/ent/generated/organization"
	"github.com/theopenlane/core/internal/ent/generated/organizationsetting"
	"github.com/theopenlane/core/internal/ent/generated/orgmembership"
	"github.com/theopenlane/core/internal/ent/generated/privacy"
	"github.com/theopenlane/core/internal/ent/generated/user"
	"github.com/theopenlane/core/internal/ent/generated/usersetting"
	"github.com/theopenlane/core/internal/ent/privacy/rule"
	"github.com/theopenlane/core/internal/ent/privacy/token"
	"github.com/theopenlane/core/internal/ent/privacy/utils"
	"github.com/theopenlane/core/pkg/enums"
	"github.com/theopenlane/core/pkg/logx"
)

// HookUserSetting runs on user settings mutations and validates input on update
func HookUserSetting() ent.Hook {
	return hook.On(func(next ent.Mutator) ent.Mutator {
		return hook.UserSettingFunc(func(ctx context.Context, m *generated.UserSettingMutation) (generated.Value, error) {
			org, ok := m.DefaultOrgID()
			if ok && !allowDefaultOrgUpdate(ctx, m, org) {
				return nil, rout.InvalidField(rout.ErrOrganizationNotFound)
			}

			return next.Mutate(ctx, m)
		})
	}, ent.OpUpdate|ent.OpUpdateOne)
}

// allowDefaultOrgUpdate checks if the user has access to the organization being updated as their default org
func allowDefaultOrgUpdate(ctx context.Context, m *generated.UserSettingMutation, orgID string) bool {
	// allow if explicitly allowed or if it's an internal request
	if _, allow := privacy.DecisionFromContext(ctx); allow || rule.IsInternalRequest(ctx) {
		return true
	}

	// allow for org invite tokens
	if rule.ContextHasPrivacyTokenOfType[*token.OrgInviteToken](ctx) {
		return true
	}

	// ensure user has access to the organization
	// the ID is always set on update
	userSettingID, _ := m.ID()

	owner, err := m.Client().
		User.
		Query().
		Where(
			user.HasSettingWith(usersetting.ID(userSettingID)),
		).
		Only(ctx)
	if err != nil {
		return false
	}

	au, err := auth.GetAuthenticatedUserFromContext(ctx)
	if err != nil {
		logx.FromContext(ctx).Error().Err(err).Msg("unable to get authenticated user context")

		return false
	}

	req := fgax.AccessCheck{
		SubjectID:   owner.ID,
		SubjectType: auth.UserSubjectType,
		ObjectID:    orgID,
		Context:     utils.NewOrganizationContextKey(au.SubjectEmail),
	}

	allow, err := m.Authz.CheckOrgReadAccess(ctx, req)
	if err != nil {
		return false
	}

	return allow
}

// HookUserSettingEmailConfirmation runs on user settings mutations and handles auto-join when email is confirmed
// and sends welcome email after verification
func HookUserSettingEmailConfirmation() ent.Hook {
	return hook.On(func(next ent.Mutator) ent.Mutator {
		return hook.UserSettingFunc(func(ctx context.Context, m *generated.UserSettingMutation) (generated.Value, error) {
			// check if EmailConfirmed is being set to true
			emailConfirmed, ok := m.EmailConfirmed()
			if !ok || !emailConfirmed {
				// not setting email confirmed to true, continue with normal flow
				return next.Mutate(ctx, m)
			}

			oldEmailConfirmed, _ := m.OldEmailConfirmed(ctx)
			if oldEmailConfirmed {
				// email was already confirmed, continue with normal flow
				return next.Mutate(ctx, m)
			}

			// execute the mutation first, so the user setting is updated
			v, err := next.Mutate(ctx, m)
			if err != nil {
				return nil, err
			}

			// get the user associated with this user setting
			userSettingID, _ := m.ID()
			allowCtx := privacy.DecisionContext(ctx, privacy.Allow)

			user, err := m.Client().User.Query().
				Where(user.HasSettingWith(usersetting.ID(userSettingID))).
				Only(allowCtx)
			if err != nil {
				logx.FromContext(ctx).Error().Err(err).Msg("unable to get user for auto-join")

				return nil, err
			}

			// perform auto-join logic
			if err := autoJoinOrganizationsForUser(allowCtx, m.Client(), user); err != nil {
				logx.FromContext(ctx).Error().Err(err).Msg("auto-join failed")

				return nil, err
			}

			// send a welcome email to the user
			if err := sendRegisterWelcomeEmail(ctx, user, m); err != nil {
				logx.FromContext(ctx).Error().Err(err).Msg("could not send welcome email")
			}

			return v, nil
		})
	}, ent.OpUpdate|ent.OpUpdateOne)
}

// sendRegisterWelcomeEmail sends a welcome email to the user after registration welcoming to the platform
func sendRegisterWelcomeEmail(ctx context.Context, user *generated.User, m *generated.UserSettingMutation) error {
	// if there is not job client, we can't send the email
	if m.Job == nil {
		logx.FromContext(ctx).Info().Msg("no job client, skipping welcome email")

		return nil
	}

	email, err := m.Emailer.NewWelcomeEmail(emailtemplates.Recipient{
		Email:     user.Email,
		FirstName: user.FirstName,
		LastName:  user.LastName,
	})
	if err != nil {
		logx.FromContext(ctx).Error().Err(err).Msg("error creating welcome email")

		return err
	}

	if _, err = m.Job.Insert(ctx, jobs.EmailArgs{
		Message: *email,
	}, nil); err != nil {
		logx.FromContext(ctx).Error().Err(err).Msg("error queueing email verification")

		return err
	}

	return nil
}

// autoJoinOrganizationsForUser automatically adds a user to organizations with matching email domains
func autoJoinOrganizationsForUser(ctx context.Context, dbClient *generated.Client, user *generated.User) error {
	userDomain := strings.Split(user.Email, "@")[1]

	// find all organizations with allow_matching_domains_autojoin enabled
	orgs, err := dbClient.Organization.Query().
		Where(organization.And(
			organization.PersonalOrg(false),
			organization.HasSettingWith(
				organizationsetting.And(
					organizationsetting.AllowMatchingDomainsAutojoin(true),
					func(s *sql.Selector) {
						s.Where(sqljson.ValueContains(organizationsetting.FieldAllowedEmailDomains, userDomain))
					},
				),
			),
		)).
		WithSetting().All(ctx)
	if err != nil {
		logx.FromContext(ctx).Error().Err(err).Msg("unable to query organizations for auto-join")

		return err
	}

	lastOrgID := ""
	for _, org := range orgs {
		// check if user is already a member
		exists, err := dbClient.OrgMembership.Query().
			Where(
				orgmembership.UserID(user.ID),
				orgmembership.OrganizationID(org.ID),
			).
			Exist(ctx)
		if err != nil {
			logx.FromContext(ctx).Error().Err(err).Msg("error checking organization membership")

			continue
		}

		if exists {
			continue
		}

		// add user as a member to the organization
		defaultRole := enums.RoleMember
		input := generated.CreateOrgMembershipInput{
			OrganizationID: org.ID,
			UserID:         user.ID,
			Role:           &defaultRole,
		}

		// add organization to the context for auto-join
		ctx = auth.WithAuthenticatedUser(ctx, &auth.AuthenticatedUser{
			SubjectID:       user.ID,
			SubjectEmail:    user.Email,
			OrganizationID:  org.ID,
			OrganizationIDs: []string{org.ID},
		})

		if err := dbClient.OrgMembership.Create().
			SetInput(input).
			Exec(ctx); err != nil {
			logx.FromContext(ctx).Error().Err(err).Msg("unable to auto-join user to organization")

			// swallowing this error means some transactions are not rolled back and you can end up in a partial membership state
			return err
		}

<<<<<<< HEAD
		logx.FromContext(ctx).Debug().Str("user_id", user.ID).Str("org_id", org.ID).Str("domain", userDomain).Msg("user auto-joined organization based on email domain match")
=======
		zerolog.Ctx(ctx).Info().Str("user_id", user.ID).Str("org_id", org.ID).Str("domain", userDomain).Msg("user auto-joined organization based on email domain match")

		lastOrgID = org.ID
	}

	if lastOrgID != "" {
		// set the user's default organization to the last one they were added to
		if _, err := dbClient.UserSetting.Update().
			Where(usersetting.UserID(user.ID), usersetting.DeletedAtIsNil()).
			SetDefaultOrgID(lastOrgID).
			Save(ctx); err != nil {
			zerolog.Ctx(ctx).Error().Err(err).Msg("unable to update user's default organization after auto-join")

			return err
		}
>>>>>>> 62da2cfc
	}

	return nil
}<|MERGE_RESOLUTION|>--- conflicted
+++ resolved
@@ -246,10 +246,7 @@
 			return err
 		}
 
-<<<<<<< HEAD
 		logx.FromContext(ctx).Debug().Str("user_id", user.ID).Str("org_id", org.ID).Str("domain", userDomain).Msg("user auto-joined organization based on email domain match")
-=======
-		zerolog.Ctx(ctx).Info().Str("user_id", user.ID).Str("org_id", org.ID).Str("domain", userDomain).Msg("user auto-joined organization based on email domain match")
 
 		lastOrgID = org.ID
 	}
@@ -264,7 +261,6 @@
 
 			return err
 		}
->>>>>>> 62da2cfc
 	}
 
 	return nil
