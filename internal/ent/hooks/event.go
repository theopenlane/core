--- conflicted
+++ resolved
@@ -20,121 +20,7 @@
 	"github.com/theopenlane/entx"
 )
 
-<<<<<<< HEAD
 // EmitEventHook returns a hook that emits events after mutations
-=======
-// Eventer is a wrapper struct for having a soiree as well as a list of listeners
-type Eventer struct {
-	Emitter   *soiree.EventPool
-	Listeners []soiree.Listener
-	Topics    map[string]any
-}
-
-// EventID is used to marshall and unmarshall the ID out of a ent mutation
-type EventID struct {
-	ID string `json:"id,omitempty"`
-}
-
-// SlackConfig holds configuration for Slack notifications
-type SlackConfig struct {
-	WebhookURL               string
-	NewSubscriberMessageFile string
-	NewUserMessageFile       string
-}
-
-var slackCfg SlackConfig
-
-// SetSlackConfig sets the Slack configuration for event handlers
-func SetSlackConfig(cfg SlackConfig) {
-	slackCfg = cfg
-}
-
-// EventerOpts is a functional options wrapper
-type EventerOpts (func(*Eventer))
-
-// NewEventer creates a new Eventer with the provided options
-func NewEventer(opts ...EventerOpts) *Eventer {
-	e := &Eventer{}
-
-	for _, opt := range opts {
-		opt(e)
-	}
-
-	return e
-}
-
-// WithEventerEmitter sets the emitter for the Eventer if there's an existing soiree pool that needs to be passed in
-func WithEventerEmitter(emitter *soiree.EventPool) EventerOpts {
-	return func(e *Eventer) {
-		e.Emitter = emitter
-	}
-}
-
-// WithEventerTopics sets the topics for the Eventer
-func WithEventerTopics(topics map[string]any) EventerOpts {
-	return func(e *Eventer) {
-		e.Topics = topics
-	}
-}
-
-// WithEventerListeners takes a single topic and appends an array of listeners to the Eventer
-func WithEventerListeners(topic string, listeners []soiree.Listener) EventerOpts {
-	return func(e *Eventer) {
-		for _, listener := range listeners {
-			_, err := e.Emitter.On(topic, listener)
-			if err != nil {
-				log.Panic().Msg("failed to add listener")
-			}
-		}
-	}
-}
-
-// NewEventerPool initializes a new Eventer and takes a client to be used as the client for the soiree pool
-func NewEventerPool(client interface{}) *Eventer {
-	pool := soiree.NewEventPool(
-		soiree.WithPool(
-			soiree.NewPondPool(
-				soiree.WithMaxWorkers(100), // nolint:mnd
-				soiree.WithName("ent_event_pool"))),
-		soiree.WithClient(client))
-
-	return NewEventer(WithEventerEmitter(pool))
-}
-
-// parseEventID parses the event ID from the return value of an ent mutation
-func parseEventID(retVal ent.Value) (*EventID, error) {
-	out, err := json.Marshal(retVal)
-	if err != nil {
-		log.Err(err).Msg("failed to marshal return value")
-		return nil, fmt.Errorf("failed to fetch organization from subscription: %w", err)
-	}
-
-	event := EventID{}
-	if err := json.Unmarshal(out, &event); err != nil {
-		log.Err(err).Msg("failed to unmarshal return value")
-		return nil, err
-	}
-
-	return &event, nil
-}
-
-// parseSoftDeleteEventID parses the event ID from a soft delete organization mutation by casting the mutation to an organization mutation
-func parseSoftDeleteEventID(mutation ent.Mutation) (*EventID, error) {
-	m, ok := mutation.(*entgen.OrganizationMutation)
-	if !ok {
-		return nil, ErrUnableToDetermineEventID
-	}
-
-	id, ok := m.ID()
-	if !ok {
-		return nil, ErrUnableToDetermineEventID
-	}
-
-	return &EventID{ID: id}, nil
-}
-
-// EmitEventHook emits an event to the event pool when a mutation is performed
->>>>>>> ca02b5b1
 func EmitEventHook(e *Eventer) ent.Hook {
 	return hook.If(func(next ent.Mutator) ent.Mutator {
 		return ent.MutateFunc(func(ctx context.Context, mutation ent.Mutation) (ent.Value, error) {
@@ -197,14 +83,7 @@
 					}
 				}
 
-<<<<<<< HEAD
 				topic := mutationTopic(mutation.Type())
-=======
-				logger := log.Logger.With().Logger()
-				logger.UpdateContext(func(c zerolog.Context) zerolog.Context {
-					return c.Str("mutation_id", eventID.ID)
-				})
->>>>>>> ca02b5b1
 
 				event := soiree.NewBaseEvent(topic.Name(), payload)
 				event.SetProperties(props)
@@ -334,39 +213,9 @@
 	}
 }
 
-<<<<<<< HEAD
 const (
 	SoftDeleteOne = "SoftDeleteOne"
 )
-=======
-// handleOrganizationCreated checks for the creation of an organization subscription and creates a customer in Stripe
-func handleOrganizationCreated(event soiree.Event) error {
-	client, ok := event.Client().(*entgen.Client)
-	if !ok {
-		logx.FromContext(event.Context()).Debug().Msg("failed to cast event client to entgen.Client, skipping customer creation")
-
-		return nil
-	}
-
-	entMgr := client.EntitlementManager
-
-	if entMgr == nil {
-		logx.FromContext(event.Context()).Debug().Msg("EntitlementManager not found on client, skipping customer creation")
-
-		return nil
-	}
-
-	// setup the context to allow the creation of a customer subscription without any restrictions
-	allowCtx := privacy.DecisionContext(event.Context(), privacy.Allow)
-	allowCtx = contextx.With(allowCtx, auth.OrgSubscriptionContextKey{})
-
-	org, err := client.Organization.Query().
-		Where(organization.ID(lo.ValueOr(event.Properties(), "ID", "").(string))).
-		WithSetting().
-		Only(allowCtx)
-	if err != nil {
-		logx.FromContext(event.Context()).Err(err).Msg("failed to fetch organization")
->>>>>>> ca02b5b1
 
 // RegisterListeners registers all listeners on the Eventer with the emitter
 func RegisterListeners(e *Eventer) error {
@@ -381,7 +230,6 @@
 		total += len(entries)
 	}
 
-<<<<<<< HEAD
 	if total == 0 {
 		return nil
 	}
@@ -393,30 +241,6 @@
 
 	if _, err := e.Emitter.RegisterListeners(bindings...); err != nil {
 		log.Error().Err(err).Msg("failed to register listeners")
-=======
-	orgCustomer := &entitlements.OrganizationCustomer{OrganizationSubscriptionID: orgSubs.ID}
-
-	orgCustomer, err = updateOrgCustomerWithSubscription(allowCtx, orgSubs, orgCustomer, org)
-	if err != nil {
-		logx.FromContext(event.Context()).Err(err).Msg("failed to fetch organization from subscription")
-
-		return nil
-	}
-
-	orgCustomer = catalog.PopulatePricesForOrganizationCustomer(orgCustomer, client.EntConfig.Modules.UseSandbox)
-
-	logx.FromContext(event.Context()).Debug().Msgf("Prices attached to organization customer: %+v", orgCustomer.Prices)
-
-	if err = entMgr.CreateCustomerAndSubscription(allowCtx, orgCustomer); err != nil {
-		logx.FromContext(event.Context()).Err(err).Msg("failed to create customer")
-
-		return err
-	}
-
-	if err := updateCustomerOrgSub(allowCtx, orgCustomer, client); err != nil {
-		logx.FromContext(event.Context()).Err(err).Msg("failed to map customer to org subscription")
-
->>>>>>> ca02b5b1
 		return err
 	}
 
@@ -429,105 +253,9 @@
 		return
 	}
 
-<<<<<<< HEAD
 	for _, field := range mutation.Fields() {
 		if value, ok := mutation.Field(field); ok {
 			props.Set(field, value)
 		}
 	}
-=======
-	if org.Edges.Setting != nil {
-		o.OrganizationSettingsID = org.Edges.Setting.ID
-	} else {
-		logx.FromContext(ctx).Debug().Msgf("Organization setting is nil for organization ID %s", orgSubs.OwnerID)
-	}
-
-	o.OrganizationID = org.ID
-	o.OrganizationName = org.Name
-	o.OrganizationSettingsID = org.Edges.Setting.ID
-	o.Email = org.Edges.Setting.BillingEmail
-
-	return o, nil
-}
-
-// handleOrganizationSettingsUpdateOne handles the update of an organization setting and updates the customer in Stripe
-// the event is only emitted if the billing settings change; so we proceed to update the customer in stripe
-// based on the current organization settings
-func handleOrganizationSettingsUpdateOne(event soiree.Event) error {
-	client, ok := event.Client().(*entgen.Client)
-	if !ok {
-		logx.FromContext(event.Context()).Debug().Msg("failed to cast event client to entgen.Client, skipping customer creation")
-
-		return nil
-	}
-
-	entMgr := client.EntitlementManager
-	if entMgr == nil {
-		logx.FromContext(event.Context()).Debug().Msg("EntitlementManager not found on client, skipping customer creation")
-
-		return nil
-	}
-
-	orgCust, err := fetchOrganizationCustomerByOrgSettingID(event.Context(), lo.ValueOr(event.Properties(), "ID", "").(string), client)
-	if err != nil {
-		logx.FromContext(event.Context()).Err(err).Msg("failed to fetch organization ID by organization setting ID")
-
-		return err
-	}
-
-	if orgCust.StripeCustomerID != "" {
-		params := entitlements.GetUpdatedFields(event.Properties(), orgCust)
-		if params != nil {
-			if _, err := entMgr.UpdateCustomer(event.Context(), orgCust.StripeCustomerID, params); err != nil {
-				logx.FromContext(event.Context()).Err(err).Msg("failed to update customer")
-
-				return err
-			}
-		}
-	}
-
-	return nil
-}
-
-// fetchOrganizationCustomerByOrgSettingID fetches the organization customer data based on the organization setting ID
-func fetchOrganizationCustomerByOrgSettingID(ctx context.Context, orgSettingID string, client any) (*entitlements.OrganizationCustomer, error) {
-	orgSetting, err := client.(*entgen.Client).OrganizationSetting.Get(ctx, orgSettingID)
-	if err != nil {
-		logx.FromContext(ctx).Err(err).Msgf("failed to fetch organization setting ID %s", orgSettingID)
-
-		return nil, err
-	}
-
-	org, err := client.(*entgen.Client).Organization.
-		Query().
-		Where(organization.ID(orgSetting.OrganizationID)).
-		Only(ctx)
-	if err != nil {
-		logx.FromContext(ctx).Err(err).Msgf("failed to fetch organization by organization setting ID %s after 3 attempts", orgSettingID)
-
-		return nil, err
-	}
-
-	stripeCustomerID := ""
-	if org.StripeCustomerID != nil {
-		stripeCustomerID = *org.StripeCustomerID
-	}
-
-	return &entitlements.OrganizationCustomer{
-		OrganizationID:         org.ID,
-		OrganizationName:       org.Name,
-		StripeCustomerID:       stripeCustomerID,
-		OrganizationSettingsID: orgSetting.ID,
-		ContactInfo: entitlements.ContactInfo{
-			Email:      orgSetting.BillingEmail,
-			Phone:      orgSetting.BillingPhone,
-			Line1:      &orgSetting.BillingAddress.Line1,
-			Line2:      &orgSetting.BillingAddress.Line2,
-			City:       &orgSetting.BillingAddress.City,
-			State:      &orgSetting.BillingAddress.State,
-			Country:    &orgSetting.BillingAddress.Country,
-			PostalCode: &orgSetting.BillingAddress.PostalCode,
-		},
-	}, nil
->>>>>>> ca02b5b1
 }