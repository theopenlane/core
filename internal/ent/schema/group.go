package schema

import (
	"entgo.io/contrib/entgql"
	"entgo.io/ent"
	"entgo.io/ent/dialect/entsql"
	"entgo.io/ent/schema"
	"entgo.io/ent/schema/edge"
	"entgo.io/ent/schema/field"
	"entgo.io/ent/schema/index"

	"github.com/theopenlane/entx"
	emixin "github.com/theopenlane/entx/mixin"
	"github.com/theopenlane/iam/entfga"

	"github.com/theopenlane/core/internal/ent/generated"
	"github.com/theopenlane/core/internal/ent/hooks"
	"github.com/theopenlane/core/internal/ent/interceptors"
	"github.com/theopenlane/core/internal/ent/mixin"
	"github.com/theopenlane/core/internal/ent/privacy/policy"
)

// Group holds the schema definition for the Group entity
type Group struct {
	ent.Schema
}

// Fields of the Group
func (Group) Fields() []ent.Field {
	return []ent.Field{
		field.String("name").
			Comment("the name of the group - must be unique within the organization").
			NotEmpty().
			Annotations(
				entx.FieldSearchable(),
				entgql.OrderField("name"),
			),
		field.String("description").
			Comment("the groups description").
			Optional().
			Annotations(
				entgql.Skip(entgql.SkipWhereInput),
			),
		field.String("gravatar_logo_url").
			Comment("the URL to an auto generated gravatar image for the group").
			Optional().
			Annotations(
				entgql.Skip(entgql.SkipWhereInput),
			),
		field.String("logo_url").
			Comment("the URL to an image uploaded by the customer for the groups avatar image").
			Optional().
			Annotations(
				entgql.Skip(entgql.SkipWhereInput),
			),
		field.String("display_name").
			Comment("The group's displayed 'friendly' name").
			MaxLen(nameMaxLen).
			Default("").
			Annotations(
				entx.FieldSearchable(),
				entgql.OrderField("display_name"),
			),
	}
}

// Edges of the Group
func (Group) Edges() []ent.Edge {
	return []ent.Edge{
		edge.To("setting", GroupSetting.Type).
			Required().
			Unique().
			Annotations(
				entx.CascadeAnnotationField("Group"),
			),
		edge.From("users", User.Type).
			Ref("groups").
			Through("members", GroupMembership.Type),
		edge.To("events", Event.Type),
		edge.To("integrations", Integration.Type),
		edge.To("files", File.Type),
		edge.To("tasks", Task.Type),
<<<<<<< HEAD
	}
}

// Mixin of the Group
func (Group) Mixin() []ent.Mixin {
	return []ent.Mixin{
		emixin.AuditMixin{},
		mixin.SoftDeleteMixin{},
		emixin.IDMixin{},
		emixin.TagMixin{},
		NewOrgOwnMixinWithRef("groups"),
		// add group based create permissions, back reference to the organization
		NewGroupBasedCreateAccessMixin(false),
		// Add the reverse edges for m:m relationships permissions based on the groups
		GroupPermissionsEdgesMixin{
			EdgeInfo: []EdgeInfo{
				{
					Name:            "procedure",
					Type:            Procedure.Type,
					ViewPermissions: false,
				},
				{
					Name:            "internalpolicy",
					Type:            InternalPolicy.Type,
					ViewPermissions: false,
				},
				{
					Name:            "program",
					Type:            Program.Type,
					ViewPermissions: true,
				},
				{
					Name:            "risk",
					Type:            Risk.Type,
					ViewPermissions: true,
				},
				{
					Name:            "controlobjective",
					Type:            ControlObjective.Type,
					ViewPermissions: true,
				},
				{
					Name:            "narrative",
					Type:            Narrative.Type,
					ViewPermissions: true,
				},
			},
		},
=======
		edge.From("procedure_editors", Procedure.Type).
			Ref("editors"),
		edge.From("procedure_blocked_groups", Procedure.Type).
			Ref("blocked_groups"),
		edge.From("internalpolicy_editors", InternalPolicy.Type).
			Ref("editors"),
		edge.From("internalpolicy_blocked_groups", InternalPolicy.Type).
			Ref("blocked_groups"),
		edge.From("program_viewers", Program.Type).
			Ref("viewers"),
		edge.From("program_editors", Program.Type).
			Ref("editors"),
		edge.From("program_blocked_groups", Program.Type).
			Ref("blocked_groups"),
		edge.From("risk_viewers", Risk.Type).
			Ref("viewers"),
		edge.From("risk_editors", Risk.Type).
			Ref("editors"),
		edge.From("risk_blocked_groups", Risk.Type).
			Ref("blocked_groups"),
		edge.From("controlobjective_viewers", ControlObjective.Type).
			Ref("viewers"),
		edge.From("controlobjective_editors", ControlObjective.Type).
			Ref("editors"),
		edge.From("controlobjective_blocked_groups", ControlObjective.Type).
			Ref("blocked_groups"),
		edge.From("narrative_viewers", Narrative.Type).
			Ref("viewers"),
		edge.From("narrative_editors", Narrative.Type).
			Ref("editors"),
		edge.From("narrative_blocked_groups", Narrative.Type).
			Ref("blocked_groups"),
		edge.From("control_viewers", Control.Type).
			Ref("viewers"),
		edge.From("control_editors", Control.Type).
			Ref("editors"),
		edge.From("control_blocked_groups", Control.Type).
			Ref("blocked_groups"),
>>>>>>> 15416974
	}
}

// Indexes of the Group
func (Group) Indexes() []ent.Index {
	return []ent.Index{
		// We have an organization with many groups, and we want to set the group name to be unique under each organization
		index.Fields("name").
			Edges("owner").
			Unique().
			Annotations(entsql.IndexWhere("deleted_at is NULL")),
	}
}

// Annotations of the Group
func (Group) Annotations() []schema.Annotation {
	return []schema.Annotation{
		entgql.RelayConnection(),
		entgql.QueryField(),
		entgql.Mutations(entgql.MutationCreate(), (entgql.MutationUpdate())),
		// Delete groups members when groups are deleted
		entx.CascadeThroughAnnotationField(
			[]entx.ThroughCleanup{
				{
					Field:   "Group",
					Through: "GroupMembership",
				},
			},
		),
		entfga.SelfAccessChecks(),
	}
}

// Interceptors of the Group
func (Group) Interceptors() []ent.Interceptor {
	return []ent.Interceptor{
		interceptors.InterceptorGroup(),
	}
}

// Hooks of the Group
func (Group) Hooks() []ent.Hook {
	return []ent.Hook{
		hooks.HookGroupAuthz(),
		hooks.HookGroup(),
	}
}

// Policy of the group
func (Group) Policy() ent.Policy {
	return policy.NewPolicy(
		policy.WithQueryRules(
			entfga.CheckReadAccess[*generated.GroupQuery](),
		),
		policy.WithMutationRules(
			policy.CheckCreateAccess(),
			entfga.CheckEditAccess[*generated.GroupMutation](),
		),
	)
}<|MERGE_RESOLUTION|>--- conflicted
+++ resolved
@@ -80,7 +80,6 @@
 		edge.To("integrations", Integration.Type),
 		edge.To("files", File.Type),
 		edge.To("tasks", Task.Type),
-<<<<<<< HEAD
 	}
 }
 
@@ -123,52 +122,17 @@
 					ViewPermissions: true,
 				},
 				{
+					Name:            "control",
+					Type:            Control.Type,
+					ViewPermissions: true,
+				},
+				{
 					Name:            "narrative",
 					Type:            Narrative.Type,
 					ViewPermissions: true,
 				},
 			},
 		},
-=======
-		edge.From("procedure_editors", Procedure.Type).
-			Ref("editors"),
-		edge.From("procedure_blocked_groups", Procedure.Type).
-			Ref("blocked_groups"),
-		edge.From("internalpolicy_editors", InternalPolicy.Type).
-			Ref("editors"),
-		edge.From("internalpolicy_blocked_groups", InternalPolicy.Type).
-			Ref("blocked_groups"),
-		edge.From("program_viewers", Program.Type).
-			Ref("viewers"),
-		edge.From("program_editors", Program.Type).
-			Ref("editors"),
-		edge.From("program_blocked_groups", Program.Type).
-			Ref("blocked_groups"),
-		edge.From("risk_viewers", Risk.Type).
-			Ref("viewers"),
-		edge.From("risk_editors", Risk.Type).
-			Ref("editors"),
-		edge.From("risk_blocked_groups", Risk.Type).
-			Ref("blocked_groups"),
-		edge.From("controlobjective_viewers", ControlObjective.Type).
-			Ref("viewers"),
-		edge.From("controlobjective_editors", ControlObjective.Type).
-			Ref("editors"),
-		edge.From("controlobjective_blocked_groups", ControlObjective.Type).
-			Ref("blocked_groups"),
-		edge.From("narrative_viewers", Narrative.Type).
-			Ref("viewers"),
-		edge.From("narrative_editors", Narrative.Type).
-			Ref("editors"),
-		edge.From("narrative_blocked_groups", Narrative.Type).
-			Ref("blocked_groups"),
-		edge.From("control_viewers", Control.Type).
-			Ref("viewers"),
-		edge.From("control_editors", Control.Type).
-			Ref("editors"),
-		edge.From("control_blocked_groups", Control.Type).
-			Ref("blocked_groups"),
->>>>>>> 15416974
 	}
 }
 
