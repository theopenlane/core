package schema

import (
	"entgo.io/contrib/entgql"
	"entgo.io/ent"
	"entgo.io/ent/schema"
	"entgo.io/ent/schema/field"
	"github.com/gertd/go-pluralize"
	"github.com/theopenlane/iam/entfga"

	"github.com/theopenlane/core/pkg/models"

	"github.com/theopenlane/core/internal/ent/generated"
	"github.com/theopenlane/core/internal/ent/hooks"
	"github.com/theopenlane/core/internal/ent/interceptors"
	"github.com/theopenlane/core/internal/ent/mixin"
	"github.com/theopenlane/core/internal/ent/privacy/policy"
)

// File defines the file schema.
type File struct {
	SchemaFuncs

	ent.Schema
}

const SchemaFile = "file"

func (File) Name() string {
	return SchemaFile
}

func (File) GetType() any {
	return File.Type
}

func (File) PluralName() string {
	return pluralize.NewClient().Plural(SchemaFile)
}

// Fields returns file fields.
func (File) Fields() []ent.Field {
	return []ent.Field{
		field.String("provided_file_name").
			Comment("the name of the file provided in the payload key without the extension"),
		field.String("provided_file_extension").
			Comment("the extension of the file provided"),
		field.Int64("provided_file_size").
			Comment("the computed size of the file in the original http request").
			NonNegative().
			Optional(),
		field.Int64("persisted_file_size").
			NonNegative().
			Optional(),
		field.String("detected_mime_type").
			Comment("the mime type detected by the system").
			Optional(),
		field.String("md5_hash").
			Comment("the computed md5 hash of the file calculated after we received the contents of the file, but before the file was written to permanent storage").
			Optional(),
		field.String("detected_content_type").
			Comment("the content type of the HTTP request - may be different than MIME type as multipart-form can transmit multiple files and different types"),
		field.String("store_key").
			Comment("the key parsed out of a multipart-form request; if we allow multiple files to be uploaded we may want our API specifications to require the use of different keys allowing us to perform easier conditional evaluation on the key and what to do with the file based on key").
			Optional(),
		field.String("category_type").
			Comment("the category type of the file, if any (e.g. evidence, invoice, etc.)").
			Optional(),
		field.String("uri").
			Comment("the full URI of the file").
			Optional(),
		field.String("storage_scheme").
			Comment("the storage scheme of the file, e.g. file://, s3://, etc.").
			Optional(),
		field.String("storage_volume").
			Comment("the storage volume of the file which typically will be the organization ID the file belongs to - this is not a literal volume but the overlay file system mapping").
			Optional(),
		field.String("storage_path").
			Comment("the storage path is the second-level directory of the file path, typically the correlating logical object ID the file is associated with; files can be stand alone objects and not always correlated to a logical one, so this path of the tree may be empty").
			Optional(),
		field.Bytes("file_contents").
			Comment("the contents of the file").
			Optional().
			Annotations(
				entgql.Skip(), // Don't return file content in GraphQL queries
			),
		field.JSON("metadata", map[string]any{}).
			Comment("additional metadata about the file").
			Optional(),
		field.String("storage_region").
			Comment("the region the file is stored in, if applicable").
			Optional(),
		field.String("storage_provider").
			Comment("the storage provider the file is stored in, if applicable").
			Optional(),
		field.Time("last_accessed_at").
			Optional().
			Annotations(
				entgql.OrderField("last_accessed_at"),
			).
			Nillable(),
	}
}

// Edges of the File
func (f File) Edges() []ent.Edge {
	return []ent.Edge{
		defaultEdgeFrom(f, Organization{}),
		defaultEdgeFromWithPagination(f, Group{}),
		defaultEdgeFrom(f, Contact{}),
		defaultEdgeFrom(f, Entity{}),
		defaultEdgeFrom(f, OrganizationSetting{}),
		defaultEdgeFrom(f, Template{}),
		defaultEdgeFrom(f, DocumentData{}),
		defaultEdgeFrom(f, Program{}),
		defaultEdgeFrom(f, Evidence{}),
		defaultEdgeToWithPagination(f, Event{}),
		defaultEdgeFrom(f, TrustCenterSetting{}),
		defaultEdgeToWithPagination(f, Integration{}),
		defaultEdgeToWithPagination(f, Hush{}),
		defaultEdgeToWithPagination(f, TrustcenterEntity{}),
	}
}

// Mixin of the File
func (f File) Mixin() []ent.Mixin {
	return mixinConfig{
		additionalMixins: []ent.Mixin{
			newObjectOwnedMixin[generated.File](f,
				withParents(
					Organization{}, Program{}, Control{}, Procedure{}, Template{}, Subcontrol{}, DocumentData{},
<<<<<<< HEAD
					Contact{}, InternalPolicy{}, Narrative{}, Evidence{}, TrustCenterSetting{}, Subprocessor{}, Export{}, TrustCenterDoc{}, TrustcenterEntity{}), // used to create parent tuples for the file
=======
					Contact{}, InternalPolicy{}, Narrative{}, Evidence{}, TrustCenterSetting{}, Subprocessor{}, Export{}, TrustCenterDoc{}, Standard{}), // used to create parent tuples for the file
>>>>>>> f6f09a49
				withHookFuncs(), // use an empty hook, file processing is handled in middleware
			),
			mixin.NewSystemOwnedMixin(),
		},
	}.getMixins(f)
}

func (File) Modules() []models.OrgModule {
	return []models.OrgModule{
		models.CatalogBaseModule,
	}
}

// Annotations of the File
func (f File) Annotations() []schema.Annotation {
	return []schema.Annotation{
		entfga.SelfAccessChecks(),
	}
}

// Interceptors of the File
func (f File) Interceptors() []ent.Interceptor {
	return []ent.Interceptor{
		interceptors.InterceptorPresignedURL(),
		interceptors.InterceptorFile(), // filter on the organization id
	}
}

// Policy of the File
func (f File) Policy() ent.Policy {
	return policy.NewPolicy(
		policy.WithQueryRules(),
		policy.WithOnMutationRules(
			// check permissions on delete and update operations, creation is handled by the parent object
			ent.OpDelete|ent.OpDeleteOne|ent.OpUpdate|ent.OpUpdateOne,
			entfga.CheckEditAccess[*generated.FileMutation](),
		),
		policy.WithMutationRules(
			policy.AllowCreate(),
		),
	)
}

// Hooks of the File
func (File) Hooks() []ent.Hook {
	return []ent.Hook{
		hooks.HookFileDelete(),
	}
}<|MERGE_RESOLUTION|>--- conflicted
+++ resolved
@@ -129,11 +129,8 @@
 			newObjectOwnedMixin[generated.File](f,
 				withParents(
 					Organization{}, Program{}, Control{}, Procedure{}, Template{}, Subcontrol{}, DocumentData{},
-<<<<<<< HEAD
-					Contact{}, InternalPolicy{}, Narrative{}, Evidence{}, TrustCenterSetting{}, Subprocessor{}, Export{}, TrustCenterDoc{}, TrustcenterEntity{}), // used to create parent tuples for the file
-=======
-					Contact{}, InternalPolicy{}, Narrative{}, Evidence{}, TrustCenterSetting{}, Subprocessor{}, Export{}, TrustCenterDoc{}, Standard{}), // used to create parent tuples for the file
->>>>>>> f6f09a49
+					Contact{}, InternalPolicy{}, Narrative{}, Evidence{}, TrustCenterSetting{}, Subprocessor{}, Export{},
+					TrustCenterDoc{}, Standard{}, TrustcenterEntity{}), // used to create parent tuples for the file
 				withHookFuncs(), // use an empty hook, file processing is handled in middleware
 			),
 			mixin.NewSystemOwnedMixin(),
