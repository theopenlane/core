package handlers_test

import (
	"context"
	"testing"
	"time"

	"github.com/getkin/kin-openapi/openapi3"
	"github.com/rs/zerolog"
	"github.com/stretchr/testify/require"
	"github.com/stretchr/testify/suite"

	echo "github.com/theopenlane/echox"
	"github.com/theopenlane/emailtemplates"
	"github.com/redis/go-redis/v9"
	"github.com/theopenlane/iam/fgax"
	fgatest "github.com/theopenlane/iam/fgax/testutils"
	"github.com/theopenlane/iam/sessions"
	"github.com/theopenlane/iam/tokens"
	"github.com/theopenlane/iam/totp"
	"github.com/theopenlane/riverboat/pkg/riverqueue"
	"github.com/theopenlane/utils/testutils"

	"github.com/theopenlane/core/internal/ent/entconfig"
	ent "github.com/theopenlane/core/internal/ent/generated"
	"github.com/theopenlane/core/internal/entdb"
	"github.com/theopenlane/core/internal/httpserve/authmanager"
	"github.com/theopenlane/core/internal/httpserve/handlers"
	"github.com/theopenlane/core/internal/httpserve/route"
	"github.com/theopenlane/core/internal/httpserve/server"
	objmw "github.com/theopenlane/core/internal/middleware/objects"
	"github.com/theopenlane/core/pkg/entitlements/mocks"
	"github.com/theopenlane/core/pkg/events/soiree"
	"github.com/theopenlane/core/pkg/middleware/cors"
	"github.com/theopenlane/core/pkg/middleware/transaction"
	"github.com/theopenlane/core/pkg/objects"
	"github.com/theopenlane/core/pkg/openlaneclient"
	coreutils "github.com/theopenlane/core/pkg/testutils"

	// import generated runtime which is required to prevent cyclical dependencies
	_ "github.com/theopenlane/core/internal/ent/generated/runtime"
)

// TestOperations consolidates all test operations for easier access
type TestOperations struct {
	Account struct {
		Access   *openapi3.Operation
		Roles    *openapi3.Operation
		Features *openapi3.Operation
	}
	Auth struct {
		Login    *openapi3.Operation
		Register *openapi3.Operation
		Refresh  *openapi3.Operation
	}
	Organization struct {
		Switch *openapi3.Operation
		Invite *openapi3.Operation
	}
	Email struct {
		Verify *openapi3.Operation
		Resend *openapi3.Operation
	}
}

var (
	// commonly used vars in tests
	emptyResponse    = "null\n"
	validPassword    = "sup3rs3cu7e!"
	otpManagerSecret = totp.Secret{
		Version: 0,
		Key:     "9f0c6da662f018b58b04a093e2dbb2e1",
	}
	webhookSecret = "whsec_test_secret"
)

const (
	fgaModelFile = "../../../fga/model/model.fga"
)

// HandlerTestSuite handles the setup and teardown between tests
type HandlerTestSuite struct {
	suite.Suite
	e                 *echo.Echo
	db                *ent.Client
	api               *openlaneclient.OpenlaneClient
	h                 *handlers.Handler
	router            *route.Router
	fga               *fgax.Client
	tf                *testutils.TestFixture
	ofgaTF            *fgatest.OpenFGATestFixture
	stripeMockBackend *mocks.MockStripeBackend
	objectStore       *objects.Objects
	sharedTokenManager *tokens.TokenManager
	sharedRedisClient  *redis.Client
	sharedSessionManager sessions.Store[map[string]any]
	sharedFGAClient    *fgax.Client
	sharedOTPManager   *totp.Client
	sharedPondPool     *soiree.PondPool

	// OpenAPI operations for reuse in tests
	startImpersonationOp *openapi3.Operation
	endImpersonationOp   *openapi3.Operation
}

// TestHandlerTestSuite runs all the tests in the HandlerTestSuite
func TestHandlerTestSuite(t *testing.T) {
	suite.Run(t, new(HandlerTestSuite))
}

func (suite *HandlerTestSuite) SetupSuite() {
	if testing.Verbose() {
		zerolog.SetGlobalLevel(zerolog.ErrorLevel)
	} else {
		zerolog.SetGlobalLevel(zerolog.Disabled)
	}

	// setup db container
	suite.tf = entdb.NewTestFixture()

	// setup openFGA container
	suite.ofgaTF = fgatest.NewFGATestcontainer(context.Background(), fgatest.WithModelFile(fgaModelFile))

	// create shared instances once to avoid expensive recreation in each test
	var err error

	// shared token manager to avoid RSA key generation
	suite.sharedTokenManager, err = coreutils.CreateTokenManager(15 * time.Minute) //nolint:mnd
	require.NoError(suite.T(), err)

	// shared redis client to avoid miniredis server startup
	suite.sharedRedisClient = coreutils.NewRedisClient()

	// shared session manager to avoid random key generation
	suite.sharedSessionManager = coreutils.CreateSessionManager()

<<<<<<< HEAD
	// shared FGA client to avoid repeated container connections
	suite.sharedFGAClient, err = suite.ofgaTF.NewFgaClient(context.Background())
	require.NoError(suite.T(), err)
=======
	sessionConfig.CookieConfig = sessions.DebugOnlyCookieConfig
>>>>>>> 2032d537

	// shared OTP manager
	otpOpts := []totp.ConfigOption{
		totp.WithCodeLength(6),
		totp.WithIssuer("authenticator.local"),
		totp.WithSecret(otpManagerSecret),
		totp.WithRedis(suite.sharedRedisClient),
	}
	otpMan := totp.NewOTP(otpOpts...)
	suite.sharedOTPManager = &totp.Client{
		Manager: otpMan,
	}

	// shared pond pool to avoid worker pool creation
	suite.sharedPondPool = soiree.NewPondPool(
		soiree.WithMaxWorkers(100), //nolint:mnd
		soiree.WithName("ent_client_pool"),
	)
}

func (suite *HandlerTestSuite) SetupTest() {
	t := suite.T()

	ctx := context.Background()

	// use all shared instances to avoid expensive recreation
	sessionConfig := sessions.NewSessionConfig(
		suite.sharedSessionManager,
		sessions.WithPersistence(suite.sharedRedisClient),
	)

	sessionConfig.CookieConfig = &sessions.DebugOnlyCookieConfig

	opts := []ent.Option{
		ent.Authz(*suite.sharedFGAClient),
		ent.Emailer(&emailtemplates.Config{
			CompanyName: "Meow Inc.",
		}),
		ent.TokenManager(suite.sharedTokenManager),
		ent.SessionConfig(&sessionConfig),
		ent.EntConfig(&entconfig.Config{}),
		ent.TOTP(suite.sharedOTPManager),
		ent.PondPool(suite.sharedPondPool),
	}

	// create database connection
	jobOpts := []riverqueue.Option{riverqueue.WithConnectionURI(suite.tf.URI)}

	db, err := entdb.NewTestClient(ctx, suite.tf, jobOpts, opts)
	require.NoError(t, err, "failed opening connection to database")

	suite.objectStore, err = coreutils.MockObjectManager(t, objmw.Upload)
	require.NoError(t, err)

	// truncate river tables
	err = db.Job.TruncateRiverTables(ctx)
	require.NoError(t, err)

	// add db to test client
	suite.db = db

	// add the client
	suite.api, err = coreutils.TestClient(suite.db, suite.objectStore)
	require.NoError(t, err)

	// setup router with schema registry
	suite.router, err = setupRouter()
	require.NoError(t, err)

	// setup handler
	suite.h = handlerSetup(suite.db)

	// use shared OTP manager
	suite.h.OTPManager = suite.sharedOTPManager

	// setup echo router with transaction middleware
	suite.e = suite.router.Echo

	// Add transaction middleware to router's echo instance for tests
	transactionConfig := transaction.Client{
		EntDBClient: suite.db,
	}
	suite.e.Use(transactionConfig.Middleware)

	// Setup reusable OpenAPI operations
	suite.startImpersonationOp = suite.createImpersonationOperation("StartImpersonationHandler", "Test start impersonation")
	suite.endImpersonationOp = suite.createImpersonationOperation("EndImpersonationHandler", "Test end impersonation")

	suite.setupTestData(ctx)
}

// createImpersonationOperation creates a reusable OpenAPI operation for impersonation tests
func (suite *HandlerTestSuite) createImpersonationOperation(operationID, description string) *openapi3.Operation {
	operation := openapi3.NewOperation()
	operation.Description = description
	operation.Tags = []string{"impersonation"}
	operation.OperationID = operationID
	operation.Security = handlers.BearerSecurity()
	return operation
}


// registerTestHandler is a helper to register test handlers with OpenAPI context
func (suite *HandlerTestSuite) registerTestHandler(method, path string, operation *openapi3.Operation, handlerFunc func(echo.Context, *handlers.OpenAPIContext) error) {
	suite.e.Add(method, path, func(c echo.Context) error {
		return handlerFunc(c, &handlers.OpenAPIContext{
			Operation: operation,
			Registry:  suite.router.SchemaRegistry,
		})
	})
}

func (suite *HandlerTestSuite) TearDownTest() {
	if suite.db != nil {
		err := suite.db.CloseAll()
		require.NoError(suite.T(), err)
	}
}

func (suite *HandlerTestSuite) ClearTestData() {
	err := suite.db.Job.TruncateRiverTables(context.Background())
	require.NoError(suite.T(), err)
}

func (suite *HandlerTestSuite) TearDownSuite() {
	testutils.TeardownFixture(suite.tf)

	// terminate all fga containers
	err := suite.ofgaTF.TeardownFixture()
	require.NoError(suite.T(), err)
}

func setupRouter() (*route.Router, error) {
	// Create a test router with proper schema registry setup
	return server.NewRouter(server.LogConfig{
		PrettyLog: true,
		LogLevel:  1, // INFO level
	})
}

func setupEcho(dbClient *ent.Client) *echo.Echo {
	// create echo context with middleware
	e := echo.New()

	transactionConfig := transaction.Client{
		EntDBClient: dbClient,
	}

	e.Use(transactionConfig.Middleware)

	coreMW := cors.MustNew([]string{"*"})
	e.Use(coreMW)

	return e
}

// handlerSetup to be used for required references in the handler tests
func handlerSetup(db *ent.Client) *handlers.Handler {
	as := authmanager.New(db)

	h := &handlers.Handler{
		IsTest:        true,
		TokenManager:  db.TokenManager,
		DBClient:      db,
		RedisClient:   db.SessionConfig.RedisClient,
		SessionConfig: db.SessionConfig,
		AuthManager:   as,
		Entitlements:  db.EntitlementManager,
		OauthProvider: handlers.OauthProviderConfig{
			RedirectURL: "http://localhost",
		},
		DefaultTrustCenterDomain: "trust.openlane.com",
	}

	return h
}<|MERGE_RESOLUTION|>--- conflicted
+++ resolved
@@ -134,13 +134,9 @@
 	// shared session manager to avoid random key generation
 	suite.sharedSessionManager = coreutils.CreateSessionManager()
 
-<<<<<<< HEAD
 	// shared FGA client to avoid repeated container connections
 	suite.sharedFGAClient, err = suite.ofgaTF.NewFgaClient(context.Background())
 	require.NoError(suite.T(), err)
-=======
-	sessionConfig.CookieConfig = sessions.DebugOnlyCookieConfig
->>>>>>> 2032d537
 
 	// shared OTP manager
 	otpOpts := []totp.ConfigOption{
@@ -172,7 +168,7 @@
 		sessions.WithPersistence(suite.sharedRedisClient),
 	)
 
-	sessionConfig.CookieConfig = &sessions.DebugOnlyCookieConfig
+	sessionConfig.CookieConfig = sessions.DebugOnlyCookieConfig
 
 	opts := []ent.Option{
 		ent.Authz(*suite.sharedFGAClient),
