--- conflicted
+++ resolved
@@ -505,7 +505,6 @@
 	})
 }
 
-<<<<<<< HEAD
 // WithKeyDirOption allows the key directory to be set via server config.
 func WithKeyDirOption() ServerOption {
 	return newApplyFunc(func(s *ServerOptions) {
@@ -525,12 +524,8 @@
 	})
 }
 
-// WithCSRFProtection sets up the CSRF protection middleware for the server
-func WithCSRFProtection() ServerOption {
-=======
 // WithCSRF sets up the CSRF middleware for the server
 func WithCSRF() ServerOption {
->>>>>>> dacde4f9
 	return newApplyFunc(func(s *ServerOptions) {
 		if s.Config.Settings.Server.CSRFProtection.Enabled {
 			cfg := csrf.NewConfig()
