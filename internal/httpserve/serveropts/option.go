package serveropts

import (
	"crypto/rand"
	"crypto/rsa"
	"crypto/x509"
	"encoding/pem"
	"fmt"
	"os"
	"slices"

	"github.com/redis/go-redis/v9"

	"github.com/rs/zerolog/log"
	echoprometheus "github.com/theopenlane/echo-prometheus"
	echo "github.com/theopenlane/echox"

	"github.com/theopenlane/entx"
	"github.com/theopenlane/httpsling"
	"github.com/theopenlane/iam/fgax"
	"github.com/theopenlane/iam/providers/webauthn"
	"github.com/theopenlane/iam/sessions"
	"github.com/theopenlane/iam/tokens"
	"github.com/theopenlane/iam/totp"
	"github.com/theopenlane/riverboat/pkg/riverqueue"
	"github.com/theopenlane/utils/cache"
	"github.com/theopenlane/utils/ulids"

	"github.com/theopenlane/echox/middleware/echocontext"

	ent "github.com/theopenlane/core/internal/ent/generated"
	"github.com/theopenlane/core/internal/graphapi"
	"github.com/theopenlane/core/internal/httpserve/config"
	"github.com/theopenlane/core/internal/httpserve/server"
	objmw "github.com/theopenlane/core/internal/middleware/objects"
	"github.com/theopenlane/core/pkg/entitlements"
	authmw "github.com/theopenlane/core/pkg/middleware/auth"
	"github.com/theopenlane/core/pkg/middleware/cachecontrol"
	"github.com/theopenlane/core/pkg/middleware/cors"
	"github.com/theopenlane/core/pkg/middleware/csrf"
	"github.com/theopenlane/core/pkg/middleware/mime"
	"github.com/theopenlane/core/pkg/middleware/ratelimit"
	"github.com/theopenlane/core/pkg/middleware/redirect"
	"github.com/theopenlane/core/pkg/middleware/secure"
	"github.com/theopenlane/core/pkg/objects"
	"github.com/theopenlane/core/pkg/objects/storage"
	"github.com/theopenlane/core/pkg/summarizer"
)

type ServerOption interface {
	apply(*ServerOptions)
}

type applyFunc struct {
	applyInternal func(*ServerOptions)
}

func (fso *applyFunc) apply(s *ServerOptions) {
	fso.applyInternal(s)
}

func newApplyFunc(apply func(option *ServerOptions)) *applyFunc {
	return &applyFunc{
		applyInternal: apply,
	}
}

// WithConfigProvider supplies the config for the server
func WithConfigProvider(cfgProvider config.Provider) ServerOption {
	return newApplyFunc(func(s *ServerOptions) {
		s.ConfigProvider = cfgProvider
	})
}

// WithHTTPS sets up TLS config settings for the server
func WithHTTPS() ServerOption {
	return newApplyFunc(func(s *ServerOptions) {
		if !s.Config.Settings.Server.TLS.Enabled {
			// this is set to enabled by WithServer
			// if TLS is not enabled, move on
			return
		}

		s.Config.WithTLSDefaults()

		if !s.Config.Settings.Server.TLS.AutoCert {
			s.Config.WithTLSCerts(s.Config.Settings.Server.TLS.CertFile, s.Config.Settings.Server.TLS.CertKey)
		}
	})
}

// WithGeneratedKeys will generate a public/private key pair
// that can be used for jwt signing.
// This should only be used in a development environment
func WithGeneratedKeys() ServerOption {
	return newApplyFunc(func(s *ServerOptions) {
		privFileName := "private_key.pem"

		// generate a new private key if one doesn't exist
		if _, err := os.Stat(privFileName); err != nil {
			// Generate a new RSA private key with 2048 bits
			privateKey, err := rsa.GenerateKey(rand.Reader, 2048) //nolint:mnd
			if err != nil {
				log.Panic().Err(err).Msg("Error generating RSA private key")
			}

			// Encode the private key to the PEM format
			privateKeyPEM := &pem.Block{
				Type:  "RSA PRIVATE KEY",
				Bytes: x509.MarshalPKCS1PrivateKey(privateKey),
			}

			privateKeyFile, err := os.Create(privFileName)
			if err != nil {
				log.Panic().Err(err).Msg("Error creating private key file")
			}

			if err := pem.Encode(privateKeyFile, privateKeyPEM); err != nil {
				log.Panic().Err(err).Msg("unable to encode pem on startup")
			}

			privateKeyFile.Close()
		}

		keys := map[string]string{}

		// check if kid was passed in
		kidPriv := s.Config.Settings.Auth.Token.KID

		// if we didn't get a kid in the settings, assign one
		if kidPriv == "" {
			kidPriv = ulids.New().String()
		}

		keys[kidPriv] = fmt.Sprintf("%v", privFileName)

		s.Config.Settings.Auth.Token.Keys = keys
	})
}

// WithTokenManager sets up the token manager for the server
func WithTokenManager() ServerOption {
	return newApplyFunc(func(s *ServerOptions) {
		// Setup token manager
		tm, err := tokens.New(s.Config.Settings.Auth.Token)
		if err != nil {
			log.Panic().Err(err).Msg("Error creating token manager")
		}

		keys, err := tm.Keys()
		if err != nil {
			log.Panic().Err(err).Msg("Error getting keys from token manager")
		}

		// pass to the REST handlers
		s.Config.Handler.JWTKeys = keys
		s.Config.Handler.TokenManager = tm
	})
}

// WithAuth supplies the authn and jwt config for the server
func WithAuth() ServerOption {
	return newApplyFunc(func(s *ServerOptions) {
		// add oauth providers
		s.Config.Handler.OauthProvider = s.Config.Settings.Auth.Providers

		// add auth middleware
		conf := authmw.NewAuthOptions(
			authmw.WithAudience(s.Config.Settings.Auth.Token.Audience),
			authmw.WithIssuer(s.Config.Settings.Auth.Token.Issuer),
			authmw.WithJWKSEndpoint(s.Config.Settings.Auth.Token.JWKSEndpoint),
			authmw.WithDBClient(s.Config.Handler.DBClient),
			authmw.WithCookieConfig(s.Config.SessionConfig.CookieConfig),
		)

		s.Config.Handler.WebAuthn = webauthn.NewWithConfig(s.Config.Settings.Auth.Providers.Webauthn)

		s.Config.GraphMiddleware = append(s.Config.GraphMiddleware, authmw.Authenticate(&conf))
		s.Config.Handler.AuthMiddleware = append(s.Config.Handler.AuthMiddleware, authmw.Authenticate(&conf))
	})
}

// WithReadyChecks adds readiness checks to the server
func WithReadyChecks(c *entx.EntClientConfig, f *fgax.Client, r *redis.Client, j riverqueue.JobClient) ServerOption {
	return newApplyFunc(func(s *ServerOptions) {
		// Always add a check to the primary db connection
		s.Config.Handler.AddReadinessCheck("db_primary", entx.Healthcheck(c.GetPrimaryDB()))

		// Check the connection to the job queue
		jc := j.(*riverqueue.Client)
		s.Config.Handler.AddReadinessCheck(("job_queue"), riverqueue.Healthcheck(jc))

		// Check the secondary db, if enabled
		if s.Config.Settings.DB.MultiWrite {
			s.Config.Handler.AddReadinessCheck("db_secondary", entx.Healthcheck(c.GetSecondaryDB()))
		}

		// Check the connection to openFGA, if enabled
		if s.Config.Settings.Authz.Enabled {
			s.Config.Handler.AddReadinessCheck("fga", fgax.Healthcheck(*f))
		}

		// Check the connection to redis, if enabled
		if s.Config.Settings.Redis.Enabled {
			s.Config.Handler.AddReadinessCheck("redis", cache.Healthcheck(r))
		}
	})
}

// WithGraphRoute adds the graph handler to the server
func WithGraphRoute(srv *server.Server, c *ent.Client) ServerOption {
	return newApplyFunc(func(s *ServerOptions) {
		// Setup Graph API Handlers
		r := graphapi.NewResolver(c, s.Config.ObjectManager).
			WithExtensions(s.Config.Settings.Server.EnableGraphExtensions).
			WithDevelopment(s.Config.Settings.Server.Dev).
			WithComplexityLimitConfig(s.Config.Settings.Server.ComplexityLimit).
			WithMaxResultLimit(s.Config.Settings.Server.MaxResultLimit)

		// add pool to the resolver to manage the number of goroutines
		r.WithPool(
			s.Config.Settings.Server.GraphPool.MaxWorkers,
		)

		handler := r.Handler(s.Config.Settings.Server.Dev)

		// Add Graph Handler
		srv.AddHandler(handler)
	})
}

// WithMiddleware adds the middleware to the server
func WithMiddleware() ServerOption {
	return newApplyFunc(func(s *ServerOptions) {
		// Initialize middleware if null
		if s.Config.DefaultMiddleware == nil {
			s.Config.DefaultMiddleware = []echo.MiddlewareFunc{}
		}

		// default middleware
		s.Config.DefaultMiddleware = append(s.Config.DefaultMiddleware,
			echoprometheus.MetricsMiddleware(),                                                 // add prometheus metrics
			echocontext.EchoContextToContextMiddleware(),                                       // adds echo context to parent
			mime.NewWithConfig(mime.Config{DefaultContentType: httpsling.ContentTypeJSONUTF8}), // add mime middleware
		)
	})
}

// WithEmailConfig sets up the email config to be used to send emails to users
// on registration, password reset, etc
func WithEmailConfig() ServerOption {
	return newApplyFunc(func(s *ServerOptions) {
		s.Config.Handler.Emailer = s.Config.Settings.Email
	})
}

// WithSessionManager sets up the default session manager with a 10 minute ttl
// with persistence to redis
func WithSessionManager(rc *redis.Client) ServerOption {
	return newApplyFunc(func(s *ServerOptions) {
		cc := sessions.DefaultCookieConfig

		// In order for things to work in dev mode with localhost
		// we need to se the debug cookie config
		if s.Config.Settings.Server.Dev {
			cc = &sessions.DebugOnlyCookieConfig
		} else {
			cc.Name = sessions.DefaultCookieName
		}

		if s.Config.Settings.Sessions.MaxAge > 0 {
			cc.MaxAge = s.Config.Settings.Sessions.MaxAge
		}

		if s.Config.Settings.Sessions.Domain != "" {
			cc.Domain = s.Config.Settings.Sessions.Domain
		}

		sm := sessions.NewCookieStore[map[string]any](cc,
			[]byte(s.Config.Settings.Sessions.SigningKey),
			[]byte(s.Config.Settings.Sessions.EncryptionKey),
		)

		// add session middleware, this has to be added after the authMiddleware so we have the user id
		// when we get to the session. this is also added here so its only added to the graph routes
		// REST routes are expected to add the session middleware, as required
		sessionConfig := sessions.NewSessionConfig(
			sm,
			sessions.WithPersistence(rc),
			sessions.WithSkipperFunc(authmw.SessionSkipperFunc),
		)

		// set cookie config to be used
		sessionConfig.CookieConfig = cc

		// Add redis client to Handlers Config
		s.Config.Handler.RedisClient = rc

		// Make the cookie session store available
		// to graph and REST endpoints
		s.Config.Handler.SessionConfig = &sessionConfig
		s.Config.SessionConfig = &sessionConfig
	})
}

// WithSessionMiddleware sets up the session middleware for the server
func WithSessionMiddleware() ServerOption {
	return newApplyFunc(func(s *ServerOptions) {
		// add session middleware, this has to be added after the authMiddleware
		s.Config.GraphMiddleware = append(s.Config.GraphMiddleware,
			sessions.LoadAndSaveWithConfig(*s.Config.SessionConfig),
		)
	})
}

// WithOTP sets up the OTP provider
func WithOTP() ServerOption {
	return newApplyFunc(func(s *ServerOptions) {
		if s.Config.Settings.TOTP.Enabled {
			if s.Config.Settings.TOTP.Secret == "" {
				s.Config.Settings.TOTP.Secret = ulids.New().String()
			}

			opts := []totp.ConfigOption{
				totp.WithCodeLength(s.Config.Settings.TOTP.CodeLength),
				totp.WithIssuer(s.Config.Settings.TOTP.Issuer),
				totp.WithSecret(totp.Secret{
					Version: 0,
					Key:     s.Config.Settings.TOTP.Secret,
				}),
				totp.WithRecoveryCodeLength(s.Config.Settings.TOTP.RecoveryCodeLength),
				totp.WithRecoveryCodeCount(s.Config.Settings.TOTP.RecoveryCodeCount),
			}

			// append redis client if enabled
			if s.Config.Settings.TOTP.WithRedis {
				opts = append(opts, totp.WithRedis(s.Config.Handler.RedisClient))
			}

			// setup new opt manager
			otpMan := totp.NewOTP(
				opts...,
			)

			s.Config.Handler.OTPManager = &totp.Client{
				Manager: otpMan,
			}
		}
	})
}

// WithRateLimiter sets up the rate limiter for the server
func WithRateLimiter() ServerOption {
	return newApplyFunc(func(s *ServerOptions) {
		if s.Config.Settings.Ratelimit.Enabled {
			s.Config.DefaultMiddleware = append(s.Config.DefaultMiddleware, ratelimit.RateLimiterWithConfig(&s.Config.Settings.Ratelimit))
		}
	})
}

// WithSecureMW sets up the secure middleware for the server
func WithSecureMW() ServerOption {
	return newApplyFunc(func(s *ServerOptions) {
		if s.Config.Settings.Server.Secure.Enabled {
			s.Config.DefaultMiddleware = append(s.Config.DefaultMiddleware, secure.Secure(&s.Config.Settings.Server.Secure))
		}
	})
}

// WithRedirects sets up the redirects for the server
func WithRedirects() ServerOption {
	return newApplyFunc(func(s *ServerOptions) {
		if s.Config.Settings.Server.Redirects.Enabled {
			redirects := s.Config.Settings.Server.Redirects
			s.Config.DefaultMiddleware = append(s.Config.DefaultMiddleware, redirect.NewWithConfig(redirects))
		}
	})
}

// WithCacheHeaders sets up the cache control headers for the server
func WithCacheHeaders() ServerOption {
	return newApplyFunc(func(s *ServerOptions) {
		if s.Config.Settings.Server.CacheControl.Enabled {
			cacheConfig := s.Config.Settings.Server.CacheControl
			s.Config.DefaultMiddleware = append(s.Config.DefaultMiddleware, cachecontrol.NewWithConfig(cacheConfig))
		}
	})
}

// WithCORS sets up the CORS middleware for the server
func WithCORS() ServerOption {
	return newApplyFunc(func(s *ServerOptions) {
		if s.Config.Settings.Server.CORS.Enabled {
			s.Config.DefaultMiddleware = append(s.Config.DefaultMiddleware, cors.MustNew(s.Config.Settings.Server.CORS.AllowOrigins))
		}
	})
}

func WithObjectStorage() ServerOption {
	return newApplyFunc(func(s *ServerOptions) {
		settings := s.Config.Settings.ObjectStorage
		if settings.Enabled {
			var (
				store objects.Storage
				err   error
			)

			switch settings.Provider {
			case storage.ProviderS3:
				opts := storage.NewS3Options(
					storage.WithRegion(s.Config.Settings.ObjectStorage.Region),
					storage.WithBucket(s.Config.Settings.ObjectStorage.DefaultBucket),
					storage.WithAccessKeyID(s.Config.Settings.ObjectStorage.AccessKey),
					storage.WithSecretAccessKey(s.Config.Settings.ObjectStorage.SecretKey),
				)

				store, err = storage.NewS3FromConfig(opts)
				if err != nil {
					log.Panic().Err(err).Msg("error creating S3 store")
				}

				bucks, err := store.ListBuckets()
				if err != nil {
					log.Panic().Err(err).Msg("error listing buckets")
				}

				if ok := slices.Contains(bucks, s.Config.Settings.ObjectStorage.DefaultBucket); !ok {
					log.Panic().Msg("default bucket not found")
				}
			default:
				s.Config.Settings.ObjectStorage.Provider = storage.ProviderDisk

				opts := storage.NewDiskOptions(
					storage.WithLocalBucket(s.Config.Settings.ObjectStorage.DefaultBucket),
					storage.WithLocalURL(s.Config.Settings.ObjectStorage.LocalURL),
				)

				store, err = storage.NewDiskStorage(opts)
				if err != nil {
					log.Panic().Err(err).Msg("error creating disk store")
				}
			}

			opts := []objects.Option{objects.WithMaxFileSize(10 << 20), // nolint:mnd
				objects.WithStorage(store),
				objects.WithNameFuncGenerator(objects.OrganizationNameFunc),
				objects.WithKeys(s.Config.Settings.ObjectStorage.Keys),
				objects.WithUploaderFunc(objmw.Upload),
				objects.WithValidationFunc(objmw.MimeTypeValidator),
			}

			if s.Config.Settings.ObjectStorage.MaxUploadMemoryMB != 0 {
				opts = append(opts,
					objects.WithMaxMemory(s.Config.Settings.ObjectStorage.MaxUploadMemoryMB*1024*1024), //nolint:mnd
				)
			}

			if s.Config.Settings.ObjectStorage.MaxUploadSizeMB != 0 {
				opts = append(opts,
					objects.WithMaxFileSize(s.Config.Settings.ObjectStorage.MaxUploadSizeMB*1024*1024), //nolint:mnd
				)
			}

			s.Config.ObjectManager, err = objects.New(opts...)
			if err != nil {
				log.Panic().Err(err).Msg("Error creating object storage")
			}

			// add upload middleware to authMW, non-authenticated endpoints will not have this middleware
			uploadMw := echo.WrapMiddleware(objects.FileUploadMiddleware(s.Config.ObjectManager))

			s.Config.Handler.AuthMiddleware = append(s.Config.Handler.AuthMiddleware, uploadMw)

			log.Info().Msg("Object storage initialized")
		}
	})
}

// WithEntitlements sets up the entitlements client for the server which currently only supports stripe
func WithEntitlements() ServerOption {
	return newApplyFunc(func(s *ServerOptions) {
		if s.Config.Settings.Entitlements.Enabled {
			client, err := entitlements.NewStripeClient(
				entitlements.WithAPIKey(s.Config.Settings.Entitlements.PrivateStripeKey),
				entitlements.WithConfig(s.Config.Settings.Entitlements))
			if err != nil {
				log.Panic().Err(err).Msg("Error creating entitlements client")
			}

			s.Config.Handler.Entitlements = client
		}
	})
}

// WithSummarizer sets up the logic for summarizing long blurbs of texts
func WithSummarizer() ServerOption {
	return newApplyFunc(func(s *ServerOptions) {
		client, err := summarizer.NewSummarizer(s.Config.Settings.EntConfig)
		if err != nil {
			log.Panic().Err(err).Msg("error creating Summarizer client")
		}

		s.Config.Handler.Summarizer = client
	})
}

<<<<<<< HEAD
// WithKeyDirOption allows the key directory to be set via server config.
func WithKeyDirOption() ServerOption {
	return newApplyFunc(func(s *ServerOptions) {
		if s.Config.Settings.Server.KeyDir != "" {
			WithKeyDir(s.Config.Settings.Server.KeyDir).apply(s)
		}
	})
}

// WithSecretManagerKeysOption allows the secret manager secret name to be set via server config.
func WithSecretManagerKeysOption() ServerOption {
	return newApplyFunc(func(s *ServerOptions) {
		if s.Config.Settings.Server.SecretManagerSecret != "" {
			WithSecretManagerKeys(s.Config.Settings.Server.SecretManagerSecret).apply(s)
		}
	})
}

// WithKeyDirWatcherOption allows the key directory watcher to be set via server config.
func WithKeyDirWatcherOption() ServerOption {
	return newApplyFunc(func(s *ServerOptions) {
		if s.Config.Settings.Server.KeyDir != "" {
			WithKeyDirWatcher(s.Config.Settings.Server.KeyDir).apply(s)
=======
// WithCSRFProtection sets up the CSRF protection middleware for the server
func WithCSRFProtection() ServerOption {
	return newApplyFunc(func(s *ServerOptions) {
		if s.Config.Settings.Server.CSRFProtection.Enabled {
			config := s.Config.Settings.Server.CSRFProtection
			// Use the CSRF middleware wrapper from the csrf package
			s.Config.DefaultMiddleware = append(s.Config.DefaultMiddleware, csrf.Middleware(&config))
>>>>>>> 2b6a4e66
		}
	})
}<|MERGE_RESOLUTION|>--- conflicted
+++ resolved
@@ -504,7 +504,6 @@
 	})
 }
 
-<<<<<<< HEAD
 // WithKeyDirOption allows the key directory to be set via server config.
 func WithKeyDirOption() ServerOption {
 	return newApplyFunc(func(s *ServerOptions) {
@@ -527,8 +526,7 @@
 func WithKeyDirWatcherOption() ServerOption {
 	return newApplyFunc(func(s *ServerOptions) {
 		if s.Config.Settings.Server.KeyDir != "" {
-			WithKeyDirWatcher(s.Config.Settings.Server.KeyDir).apply(s)
-=======
+
 // WithCSRFProtection sets up the CSRF protection middleware for the server
 func WithCSRFProtection() ServerOption {
 	return newApplyFunc(func(s *ServerOptions) {
@@ -536,7 +534,6 @@
 			config := s.Config.Settings.Server.CSRFProtection
 			// Use the CSRF middleware wrapper from the csrf package
 			s.Config.DefaultMiddleware = append(s.Config.DefaultMiddleware, csrf.Middleware(&config))
->>>>>>> 2b6a4e66
 		}
 	})
 }