package graphapi_test

import (
	"cmp"
	"context"
	"slices"
	"testing"

	"gotest.tools/v3/assert"
	is "gotest.tools/v3/assert/cmp"

	"github.com/samber/lo"
	"github.com/theopenlane/core/internal/ent/generated"
	"github.com/theopenlane/core/internal/graphapi/gqlerrors"
	"github.com/theopenlane/core/internal/graphapi/testclient"
	"github.com/theopenlane/core/pkg/enums"
	"github.com/theopenlane/core/pkg/models"
	"github.com/theopenlane/core/pkg/testutils"
	"github.com/theopenlane/iam/auth"
	"github.com/theopenlane/utils/ulids"
)

func TestQueryControl(t *testing.T) {
	program := (&ProgramBuilder{client: suite.client}).MustNew(testUser1.UserCtx, t)

	// add adminUser to the program so that they can create a control
	(&ProgramMemberBuilder{
		client: suite.client, ProgramID: program.ID,
		UserID: adminUser.ID, Role: enums.RoleAdmin.String(),
	}).
		MustNew(testUser1.UserCtx, t)
	anonymousContext := createAnonymousTrustCenterContext(ulids.New().String(), testUser1.OrganizationID)

	controlIDs := []string{}
	// add test cases for querying the control
	testCases := []struct {
		name          string
		queryID       string
		programAccess bool // whether the user has access to the program
		client        *testclient.TestClient
		ctx           context.Context
		errorMsg      string
	}{
		{
			name:          "happy path",
			programAccess: true,
			client:        suite.client.api,
			ctx:           testUser1.UserCtx,
		},
		{
			name:          "read only user, inherits access from the organization",
			programAccess: false,
			client:        suite.client.api,
			ctx:           viewOnlyUser.UserCtx,
		},
		{
			name:          "admin user, access to the program",
			programAccess: true,
			client:        suite.client.api,
			ctx:           adminUser.UserCtx,
		},
		{
			name:          "happy path using personal access token",
			programAccess: true,
			client:        suite.client.apiWithPAT,
			ctx:           context.Background(),
		},
		{
			name:     "control not found, invalid ID",
			queryID:  "invalid",
			client:   suite.client.api,
			ctx:      testUser1.UserCtx,
			errorMsg: notFoundErrorMsg,
		},
		{
			name:     "control not found, using not authorized user",
			client:   suite.client.api,
			ctx:      testUser2.UserCtx,
			errorMsg: notFoundErrorMsg,
		},
		{
			name:     "no access, anonymous user",
			client:   suite.client.api,
			ctx:      anonymousContext,
			errorMsg: notFoundErrorMsg,
		},
	}

	for _, tc := range testCases {
		t.Run("Get "+tc.name, func(t *testing.T) {
			// setup the control if it is not already created
			if tc.queryID == "" {
				resp, err := suite.client.api.CreateControl(testUser1.UserCtx,
					testclient.CreateControlInput{
						RefCode:    "CTL-" + ulids.New().String(), // ensure unique ref code
						ProgramIDs: []string{program.ID},
						ImplementationGuidance: []*models.ImplementationGuidance{
							{
								ReferenceID: "ref-id-2",
								Guidance: []string{
									"guidance 1",
									"guidance 2",
								},
							},
							{
								ReferenceID: "ref-id-1",
								Guidance: []string{
									"guidance 3",
									"guidance 4",
								},
							},
						},
					})

				assert.NilError(t, err)
				assert.Assert(t, resp != nil)

				tc.queryID = resp.CreateControl.Control.ID
				controlIDs = append(controlIDs, tc.queryID)
			}

			resp, err := tc.client.GetControlByID(tc.ctx, tc.queryID)

			if tc.errorMsg != "" {
				assert.ErrorContains(t, err, tc.errorMsg)
				return
			}

			assert.NilError(t, err)
			assert.Check(t, resp != nil)

			assert.Check(t, is.Equal(tc.queryID, resp.Control.ID))
			assert.Check(t, len(resp.Control.RefCode) != 0)

			// ensure the implementation guidance is sorted
			assert.Check(t, resp.Control.ImplementationGuidance[0].ReferenceID == "ref-id-1")
			assert.Check(t, resp.Control.ImplementationGuidance[1].ReferenceID == "ref-id-2")

			if tc.programAccess {
				assert.Assert(t, resp.Control.Programs.Edges != nil)
				assert.Assert(t, is.Len(resp.Control.Programs.Edges, 1))
				assert.Check(t, len(resp.Control.Programs.Edges[0].Node.ID) != 0)
			} else {
				assert.Check(t, is.Len(resp.Control.Programs.Edges, 0))
			}
		})
	}

	(&Cleanup[*generated.ControlDeleteOne]{client: suite.client.db.Control, IDs: controlIDs}).MustDelete(testUser1.UserCtx, t)
	(&Cleanup[*generated.ProgramDeleteOne]{client: suite.client.db.Program, ID: program.ID}).MustDelete(testUser1.UserCtx, t)
}

func TestQueryControls(t *testing.T) {
	// create multiple objects to be queried using testUser1
	controlsToCreate := int64(11)
	controlIDs := []string{}
	for range controlsToCreate { // set to 11 to ensure pagination is tested
		control := (&ControlBuilder{client: suite.client}).MustNew(adminUser.UserCtx, t)
		controlIDs = append(controlIDs, control.ID)
	}

	userAnotherOrg := suite.userBuilder(context.Background(), t)

	// add a control for the user to another org; this should not be returned for JWT auth, since it's
	// restricted to a single org. PAT auth would return it if both orgs are authorized on the token
	controlAnotherOrg := (&ControlBuilder{client: suite.client}).MustNew(userAnotherOrg.UserCtx, t)

	testCases := []struct {
		name            string
		client          *testclient.TestClient
		first           *int64
		last            *int64
		ctx             context.Context
		expectedResults int
	}{
		{
			name:            "happy path",
			client:          suite.client.api,
			ctx:             testUser1.UserCtx,
			expectedResults: testutils.MaxResultLimit,
		},
		{
			name:            "happy path, admin user",
			client:          suite.client.api,
			ctx:             testUser1.UserCtx,
			expectedResults: testutils.MaxResultLimit,
		},
		{
			name:            "happy path, with first set",
			client:          suite.client.api,
			first:           lo.ToPtr(int64(5)),
			ctx:             testUser1.UserCtx,
			expectedResults: 5,
		},
		{
			name:            "happy path, with last set",
			client:          suite.client.api,
			first:           lo.ToPtr(int64(3)),
			ctx:             testUser1.UserCtx,
			expectedResults: 3,
		},
		{
			name:            "first set over max (10 in test)",
			client:          suite.client.api,
			first:           &controlsToCreate,
			ctx:             testUser1.UserCtx,
			expectedResults: testutils.MaxResultLimit,
		},
		{
			name:            "last set over max (10 in test)",
			client:          suite.client.api,
			last:            &controlsToCreate,
			ctx:             testUser1.UserCtx,
			expectedResults: testutils.MaxResultLimit,
		},
		{
			name:            "happy path, using read only user of the same org should inherit access from the org",
			client:          suite.client.api,
			ctx:             viewOnlyUser.UserCtx,
			expectedResults: testutils.MaxResultLimit,
		},
		{
			name:            "happy path, with api token",
			client:          suite.client.apiWithToken,
			ctx:             context.Background(),
			expectedResults: testutils.MaxResultLimit,
		},
		{
			name:            "happy path, using pat",
			client:          suite.client.apiWithPAT,
			ctx:             context.Background(),
			expectedResults: testutils.MaxResultLimit,
		},
		{
			name:            "another user, no controls should be returned",
			client:          suite.client.api,
			ctx:             testUser2.UserCtx,
			expectedResults: 0,
		},
	}

	for _, tc := range testCases {
		t.Run("List "+tc.name, func(t *testing.T) {
			if tc.first != nil || tc.last != nil {
				resp, err := tc.client.GetControls(tc.ctx, tc.first, tc.last, nil, nil, nil, nil)
				assert.NilError(t, err)
				assert.Check(t, resp != nil)

				assert.Check(t, is.Len(resp.Controls.Edges, tc.expectedResults))
				assert.Check(t, is.Equal(controlsToCreate, resp.Controls.TotalCount))

				// if we are pulling the last, there won't be a next page, but there will be a previous page
				if tc.last != nil {
					assert.Check(t, resp.Controls.PageInfo.HasPreviousPage)
				} else {
					assert.Check(t, resp.Controls.PageInfo.HasNextPage)
				}

				return
			}

			resp, err := tc.client.GetAllControls(tc.ctx)
			assert.NilError(t, err)
			assert.Check(t, resp != nil)

			assert.Check(t, is.Len(resp.Controls.Edges, tc.expectedResults))

			if tc.expectedResults > 0 {
				assert.Check(t, is.Equal(int64(controlsToCreate), resp.Controls.TotalCount))
				assert.Check(t, resp.Controls.PageInfo.HasNextPage)
			} else {
				assert.Check(t, is.Len(resp.Controls.Edges, 0))
				assert.Check(t, is.Equal(int64(0), resp.Controls.TotalCount))
				assert.Check(t, !resp.Controls.PageInfo.HasNextPage)
			}
		})
	}
	(&Cleanup[*generated.ControlDeleteOne]{client: suite.client.db.Control, IDs: controlIDs}).MustDelete(testUser1.UserCtx, t)
	(&Cleanup[*generated.ControlDeleteOne]{client: suite.client.db.Control, ID: controlAnotherOrg.ID}).MustDelete(userAnotherOrg.UserCtx, t)
}

func TestQueryControlsMultipleOrgCheck(t *testing.T) {
	// test to make sure we don't get cross org results back even if the user technically has access to them
	testUser := suite.userBuilder(context.Background(), t)

	// create controls for the test user in their org
	control := (&ControlBuilder{client: suite.client}).MustNew(testUser.UserCtx, t)
	testUserOriginalCtx := auth.NewTestContextWithOrgID(testUser.ID, testUser.OrganizationID)

	// create another org and a control in that org
	anotherOrg := (&OrganizationBuilder{client: suite.client}).MustNew(testUser.UserCtx, t)
	testUserCtxUpdate := auth.NewTestContextWithOrgID(testUser.ID, anotherOrg.ID)

	controlAnotherOrg := (&ControlBuilder{client: suite.client}).MustNew(testUserCtxUpdate, t)

	testCases := []struct {
		name            string
		client          *testclient.TestClient
		first           *int64
		last            *int64
		ctx             context.Context
		expectedResults int
	}{
		{
			name:            "happy path",
			client:          suite.client.api,
			ctx:             testUserOriginalCtx,
			expectedResults: 1,
		},
		{
			name:            "happy path",
			client:          suite.client.api,
			ctx:             testUserCtxUpdate,
			expectedResults: 1,
		},
	}

	for _, tc := range testCases {
		t.Run("List "+tc.name, func(t *testing.T) {
			resp, err := tc.client.GetAllControls(tc.ctx)
			assert.NilError(t, err)
			assert.Check(t, resp != nil)

			assert.Check(t, is.Len(resp.Controls.Edges, tc.expectedResults))
			assert.Check(t, is.Equal(int64(tc.expectedResults), resp.Controls.TotalCount))
		})
	}
	(&Cleanup[*generated.ControlDeleteOne]{client: suite.client.db.Control, ID: control.ID}).MustDelete(testUserOriginalCtx, t)
	(&Cleanup[*generated.ControlDeleteOne]{client: suite.client.db.Control, ID: controlAnotherOrg.ID}).MustDelete(testUserCtxUpdate, t)
}

func TestMutationCreateControl(t *testing.T) {
	program1 := (&ProgramBuilder{client: suite.client}).MustNew(testUser1.UserCtx, t)
	program2 := (&ProgramBuilder{client: suite.client}).MustNew(testUser1.UserCtx, t)
	programAnotherUser := (&ProgramBuilder{client: suite.client}).MustNew(testUser2.UserCtx, t)

	ownerGroup := (&GroupBuilder{client: suite.client}).MustNew(testUser1.UserCtx, t)
	delegateGroup := (&GroupBuilder{client: suite.client}).MustNew(testUser1.UserCtx, t)

	// add adminUser to the program so that they can create a control associated with the program1
	(&ProgramMemberBuilder{
		client: suite.client, ProgramID: program1.ID,
		UserID: adminUser.ID, Role: enums.RoleAdmin.String(),
	}).
		MustNew(testUser1.UserCtx, t)

	// create groups to be associated with the control
	blockedGroup := (&GroupBuilder{client: suite.client}).MustNew(testUser1.UserCtx, t)

	// create control implementation to be associated with the control
	controlImplementation := (&ControlImplementationBuilder{client: suite.client}).MustNew(testUser1.UserCtx, t)

	standard := (&StandardBuilder{client: suite.client}).MustNew(testUser1.UserCtx, t)

	testCases := []struct {
		name        string
		request     testclient.CreateControlInput
		client      *testclient.TestClient
		ctx         context.Context
		expectedErr string
	}{
		{
			name: "happy path, minimal input",
			request: testclient.CreateControlInput{
				RefCode: "A-1",
			},
			client: suite.client.api,
			ctx:    testUser1.UserCtx,
		},
		{
			name: "happy path, all input",
			request: testclient.CreateControlInput{
				RefCode:          "A-2",
				Description:      lo.ToPtr("A description of the Control"),
				Status:           &enums.ControlStatusPreparing,
				Tags:             []string{"tag1", "tag2"},
				ControlType:      &enums.ControlTypeDetective,
				Category:         lo.ToPtr("Availability"),
				CategoryID:       lo.ToPtr("A"),
				Subcategory:      lo.ToPtr("Additional Criteria for Availability"),
				MappedCategories: []string{"Govern", "Protect"},
				ControlQuestions: []string{"What is the control question?"},
				StandardID:       &standard.ID,
				AssessmentObjectives: []*models.AssessmentObjective{
					{
						Class:     "class",
						ID:        "id",
						Objective: "objective for the control",
					},
				},
				AssessmentMethods: []*models.AssessmentMethod{
					{
						ID:     "id",
						Type:   "Examine",
						Method: "method of assessment for the control",
					},
				},
				ImplementationGuidance: []*models.ImplementationGuidance{
					{
						ReferenceID: "ref-id-2",
						Guidance: []string{
							"guidance 1",
							"guidance 2",
						},
					},
					{
						ReferenceID: "ref-id-1",
						Guidance: []string{
							"guidance 1",
							"guidance 2",
						},
					},
				},
				ExampleEvidence: []*models.ExampleEvidence{
					{
						DocumentationType: "policy",
						Description:       "description of the example evidence",
					},
				},
				References: []*models.Reference{
					{
						Name: "name of ref",
						URL:  "https://example.com",
					},
				},
				ControlOwnerID:           &ownerGroup.ID,
				DelegateID:               &delegateGroup.ID,
				Source:                   &enums.ControlSourceFramework,
				ProgramIDs:               []string{program1.ID, program2.ID}, // multiple programs
				ControlImplementationIDs: []string{controlImplementation.ID},
			},
			client: suite.client.api,
			ctx:    testUser1.UserCtx,
		},
		{
			name: "add groups",
			request: testclient.CreateControlInput{
				RefCode:         "A-3",
				EditorIDs:       []string{testUser1.GroupID},
				BlockedGroupIDs: []string{blockedGroup.ID},
			},
			client: suite.client.api,
			ctx:    testUser1.UserCtx,
		},
		{
			name: "happy path, using pat",
			request: testclient.CreateControlInput{
				RefCode: "A-4",
				OwnerID: &testUser1.OrganizationID,
			},
			client: suite.client.apiWithPAT,
			ctx:    context.Background(),
		},
		{
			name: "using api token",
			request: testclient.CreateControlInput{
				RefCode: "A-5",
			},
			client: suite.client.apiWithToken,
			ctx:    context.Background(),
		},
		{
			name: "user not authorized, not enough permissions",
			request: testclient.CreateControlInput{
				RefCode: "A-6",
			},
			client:      suite.client.api,
			ctx:         viewOnlyUser.UserCtx,
			expectedErr: notAuthorizedErrorMsg,
		},
		{
			name: "user authorized, they were added to the program",
			request: testclient.CreateControlInput{
				RefCode:    "A-7",
				ProgramIDs: []string{program1.ID},
			},
			client: suite.client.api,
			ctx:    adminUser.UserCtx,
		},
		{
			name: "user authorized, user not authorized to one of the programs",
			request: testclient.CreateControlInput{
				RefCode:    "A-8",
				ProgramIDs: []string{program1.ID, program2.ID},
			},
			client:      suite.client.api,
			ctx:         adminUser.UserCtx,
			expectedErr: notAuthorizedErrorMsg,
		},
		{
			name: "missing required ref code",
			request: testclient.CreateControlInput{
				Description: lo.ToPtr("A description of the Control"),
			},
			client:      suite.client.api,
			ctx:         testUser1.UserCtx,
			expectedErr: "value is less than the required length",
		},
		{
			name: "user not authorized, no permissions to one of the programs",
			request: testclient.CreateControlInput{
				RefCode:    "A-9",
				ProgramIDs: []string{programAnotherUser.ID, program1.ID},
			},
			client:      suite.client.api,
			ctx:         testUser1.UserCtx,
			expectedErr: notAuthorizedErrorMsg,
		},
	}

	for _, tc := range testCases {
		t.Run("Create "+tc.name, func(t *testing.T) {
			resp, err := tc.client.CreateControl(tc.ctx, tc.request)
			if tc.expectedErr != "" {
				assert.ErrorContains(t, err, tc.expectedErr)
				return
			}

			assert.NilError(t, err)
			assert.Check(t, resp != nil)

			// check required fields
			assert.Check(t, len(resp.CreateControl.Control.ID) != 0)
			assert.Check(t, is.Equal(tc.request.RefCode, resp.CreateControl.Control.RefCode))

			assert.Check(t, len(resp.CreateControl.Control.DisplayID) != 0)
			assert.Check(t, is.Contains(resp.CreateControl.Control.DisplayID, "CTL-"))

			assert.Check(t, len(resp.CreateControl.Control.RefCode) != 0)
			assert.Check(t, is.Equal(tc.request.RefCode, resp.CreateControl.Control.RefCode))

			// ensure the program is set
			if len(tc.request.ProgramIDs) > 0 {
				assert.Check(t, is.Len(resp.CreateControl.Control.Programs.Edges, len(tc.request.ProgramIDs)))

				for i, p := range resp.CreateControl.Control.Programs.Edges {
					assert.Check(t, is.Equal(tc.request.ProgramIDs[i], p.Node.ID))
				}
			} else {
				assert.Check(t, is.Len(resp.CreateControl.Control.Programs.Edges, 0))
			}

			if tc.request.Description != nil {
				assert.Check(t, is.Equal(*tc.request.Description, *resp.CreateControl.Control.Description))
			} else {
				assert.Check(t, is.Equal(*resp.CreateControl.Control.Description, ""))
			}

			if tc.request.Status != nil {
				assert.Check(t, is.Equal(*tc.request.Status, *resp.CreateControl.Control.Status))
			} else {
				assert.Check(t, is.Equal(enums.ControlStatusNotImplemented, *resp.CreateControl.Control.Status))
			}

			if tc.request.ControlType != nil {
				assert.Check(t, is.Equal(*tc.request.ControlType, *resp.CreateControl.Control.ControlType))
			} else {
				assert.Check(t, is.Equal(enums.ControlTypePreventative, *resp.CreateControl.Control.ControlType)) // default value
			}

			if tc.request.Source != nil {
				assert.Check(t, is.Equal(*tc.request.Source, *resp.CreateControl.Control.Source))
			} else {
				assert.Check(t, is.Equal(enums.ControlSourceUserDefined, *resp.CreateControl.Control.Source))
			}

			if tc.request.Category != nil {
				assert.Check(t, is.Equal(*tc.request.Category, *resp.CreateControl.Control.Category))
			} else {
				assert.Check(t, is.Equal(*resp.CreateControl.Control.Category, ""))
			}

			if tc.request.CategoryID != nil {
				assert.Check(t, is.Equal(*tc.request.CategoryID, *resp.CreateControl.Control.CategoryID))
			} else {
				assert.Check(t, is.Equal(*resp.CreateControl.Control.CategoryID, ""))
			}

			if tc.request.Subcategory != nil {
				assert.Check(t, is.Equal(*tc.request.Subcategory, *resp.CreateControl.Control.Subcategory))
			} else {
				assert.Check(t, is.Equal(*resp.CreateControl.Control.Subcategory, ""))
			}

			if tc.request.MappedCategories != nil {
				assert.Check(t, is.DeepEqual(tc.request.MappedCategories, resp.CreateControl.Control.MappedCategories))
			} else {
				assert.Check(t, is.Len(resp.CreateControl.Control.MappedCategories, 0))
			}

			if tc.request.ControlQuestions != nil {
				assert.Check(t, is.DeepEqual(tc.request.ControlQuestions, resp.CreateControl.Control.ControlQuestions))
			} else {
				assert.Check(t, is.Len(resp.CreateControl.Control.ControlQuestions, 0))
			}

			if tc.request.AssessmentObjectives != nil {
				assert.Check(t, is.Len(resp.CreateControl.Control.AssessmentObjectives, len(tc.request.AssessmentObjectives)))
				assert.Check(t, is.DeepEqual(tc.request.AssessmentObjectives, resp.CreateControl.Control.AssessmentObjectives))
			} else {
				assert.Check(t, is.Len(resp.CreateControl.Control.AssessmentObjectives, 0))
			}

			if tc.request.AssessmentMethods != nil {
				assert.Check(t, is.Len(resp.CreateControl.Control.AssessmentMethods, len(tc.request.AssessmentMethods)))
				assert.Check(t, is.DeepEqual(tc.request.AssessmentMethods, resp.CreateControl.Control.AssessmentMethods))
			} else {
				assert.Check(t, is.Len(resp.CreateControl.Control.AssessmentMethods, 0))
			}

			if tc.request.ImplementationGuidance != nil {
				assert.Check(t, is.Len(resp.CreateControl.Control.ImplementationGuidance, len(tc.request.ImplementationGuidance)))
				assert.Check(t, is.DeepEqual(tc.request.ImplementationGuidance, resp.CreateControl.Control.ImplementationGuidance))
			} else {
				assert.Check(t, is.Len(resp.CreateControl.Control.ImplementationGuidance, 0))
			}

			if tc.request.ExampleEvidence != nil {
				assert.Check(t, is.Len(resp.CreateControl.Control.ExampleEvidence, len(tc.request.ExampleEvidence)))
				assert.Check(t, is.DeepEqual(tc.request.ExampleEvidence, resp.CreateControl.Control.ExampleEvidence))
			} else {
				assert.Check(t, is.Len(resp.CreateControl.Control.ExampleEvidence, 0))
			}

			if tc.request.References != nil {
				assert.Check(t, is.Len(resp.CreateControl.Control.References, len(tc.request.References)))
				assert.Check(t, is.DeepEqual(tc.request.References, resp.CreateControl.Control.References))
			} else {
				assert.Check(t, is.Len(resp.CreateControl.Control.References, 0))
			}

			if tc.request.ControlOwnerID != nil {
				assert.Check(t, is.Equal(*tc.request.ControlOwnerID, resp.CreateControl.Control.ControlOwner.ID))
			} else {
				assert.Check(t, resp.CreateControl.Control.ControlOwner == nil)
			}

			if tc.request.DelegateID != nil {
				assert.Check(t, is.Equal(*tc.request.DelegateID, resp.CreateControl.Control.Delegate.ID))
			} else {
				assert.Check(t, resp.CreateControl.Control.Delegate == nil)
			}

			if len(tc.request.EditorIDs) > 0 {
				assert.Check(t, is.Len(resp.CreateControl.Control.Editors.Edges, 1))
				for _, edge := range resp.CreateControl.Control.Editors.Edges {
					assert.Check(t, is.Equal(testUser1.GroupID, edge.Node.ID))
				}
			}

			if len(tc.request.BlockedGroupIDs) > 0 {
				assert.Check(t, is.Len(resp.CreateControl.Control.BlockedGroups.Edges, 1))
				for _, edge := range resp.CreateControl.Control.BlockedGroups.Edges {
					assert.Check(t, is.Equal(blockedGroup.ID, edge.Node.ID))
				}
			}

			if tc.request.ControlImplementationIDs != nil {
				assert.Check(t, is.Len(resp.CreateControl.Control.ControlImplementations.Edges, len(tc.request.ControlImplementationIDs)))
			}

			if tc.request.StandardID != nil {
				assert.Check(t, is.Equal(*resp.CreateControl.Control.ReferenceFramework, standard.ShortName))
				assert.Check(t, is.Equal(*resp.CreateControl.Control.StandardID, standard.ID))
			} else {
				assert.Check(t, resp.CreateControl.Control.ReferenceFramework == nil)
			}

			// ensure the org owner has access to the control that was created by an api token
			if tc.client == suite.client.apiWithToken {
				res, err := suite.client.api.GetControlByID(testUser1.UserCtx, resp.CreateControl.Control.ID)
				assert.NilError(t, err)
				assert.Check(t, is.Equal(resp.CreateControl.Control.ID, res.Control.ID))

				if tc.request.ControlImplementationIDs != nil {
					assert.Check(t, is.Len(res.Control.ControlImplementations.Edges, len(tc.request.ControlImplementationIDs)))
				}
			}

			// delete the created evidence, update for the token user cases
			if tc.ctx == context.Background() {
				tc.ctx = testUser1.UserCtx
			}

			(&Cleanup[*generated.ControlDeleteOne]{client: suite.client.db.Control, ID: resp.CreateControl.Control.ID}).MustDelete(tc.ctx, t)
		})
	}

	(&Cleanup[*generated.ProgramDeleteOne]{client: suite.client.db.Program, IDs: []string{program1.ID, program2.ID}}).MustDelete(testUser1.UserCtx, t)
	(&Cleanup[*generated.ProgramDeleteOne]{client: suite.client.db.Program, ID: programAnotherUser.ID}).MustDelete(testUser2.UserCtx, t)
	(&Cleanup[*generated.ControlImplementationDeleteOne]{client: suite.client.db.ControlImplementation, ID: controlImplementation.ID}).MustDelete(testUser1.UserCtx, t)
	(&Cleanup[*generated.GroupDeleteOne]{client: suite.client.db.Group, IDs: []string{ownerGroup.ID, delegateGroup.ID, blockedGroup.ID}}).MustDelete(testUser1.UserCtx, t)
	(&Cleanup[*generated.StandardDeleteOne]{client: suite.client.db.Standard, ID: standard.ID}).MustDelete(testUser1.UserCtx, t)
}

func TestMutationCreateControlsByClone(t *testing.T) {
	program := (&ProgramBuilder{client: suite.client}).MustNew(testUser1.UserCtx, t)

	(&ProgramMemberBuilder{client: suite.client, ProgramID: program.ID, UserID: viewOnlyUser.ID}).MustNew(testUser1.UserCtx, t)

	programAnotherOrg := (&ProgramBuilder{client: suite.client}).MustNew(testUser2.UserCtx, t)

	publicStandard := (&StandardBuilder{client: suite.client, IsPublic: true}).MustNew(systemAdminUser.UserCtx, t)
	publicStandard2 := (&StandardBuilder{client: suite.client, IsPublic: true}).MustNew(systemAdminUser.UserCtx, t)

	// create standard with controls to clone
	numControls := int64(20)
	controls := []*generated.Control{}
	controlIDs := make([]string, 0, numControls)
	subcontrols := []*generated.Subcontrol{}
	subcontrolIDs := []string{}
	controls2 := []*generated.Control{}
	controlID2s := make([]string, 0, numControls)
	subcontrols2 := []*generated.Subcontrol{}
	subcontrolID2s := []string{}
	for range numControls {
		control := (&ControlBuilder{client: suite.client, StandardID: publicStandard.ID, AllFields: true}).MustNew(systemAdminUser.UserCtx, t)
		controls = append(controls, control)
		controlIDs = append(controlIDs, control.ID)
		// give them all a subcontrol
		subcontrol := (&SubcontrolBuilder{client: suite.client, ControlID: control.ID}).MustNew(systemAdminUser.UserCtx, t)
		subcontrols = append(subcontrols, subcontrol)
		subcontrolIDs = append(subcontrolIDs, subcontrol.ID)

		control2 := (&ControlBuilder{client: suite.client, StandardID: publicStandard2.ID, AllFields: true}).MustNew(systemAdminUser.UserCtx, t)
		controls2 = append(controls2, control2)
		controlID2s = append(controlID2s, control2.ID)
		// give them all a subcontrol
		subcontrol2 := (&SubcontrolBuilder{client: suite.client, ControlID: control2.ID}).MustNew(systemAdminUser.UserCtx, t)
		subcontrols2 = append(subcontrols2, subcontrol2)
		subcontrolID2s = append(subcontrolID2s, subcontrol2.ID)
	}

	// ensure the standard exists and has the correct number of controls for the non-system admin user
	standard, err := suite.client.api.GetStandardByID(testUser2.UserCtx, publicStandard.ID)
	assert.NilError(t, err)
	assert.Assert(t, standard != nil)
	assert.Equal(t, standard.Standard.Controls.TotalCount, numControls)

	// create org owned control in custom standard
	orgStandard := (&StandardBuilder{client: suite.client}).MustNew(testUser1.UserCtx, t)
	orgOwnedControl := (&ControlBuilder{client: suite.client, AllFields: true, StandardID: orgStandard.ID}).MustNew(testUser1.UserCtx, t)

	// sort controls so they are consistent
	slices.SortFunc(controls, func(a, b *generated.Control) int {
		return cmp.Compare(a.RefCode, b.RefCode)
	})
	slices.SortFunc(controls2, func(a, b *generated.Control) int {
		return cmp.Compare(a.RefCode, b.RefCode)
	})

	controlIDsToDelete := []string{}
	subcontrolIDsToDelete := []string{}
	testCases := []struct {
		name               string
		request            testclient.CloneControlInput
		expectedControls   []*generated.Control
		client             *testclient.TestClient
		ctx                context.Context
		expectedStandard   *string
		expectedNumProgram int
		expectedErr        string
	}{
		{
			name: "happy path, all controls under standard using standard id",
			request: testclient.CloneControlInput{
				StandardID: &publicStandard.ID,
			},
			expectedStandard: lo.ToPtr(publicStandard.ShortName),
			expectedControls: controls,
			client:           suite.client.api,
			ctx:              testUser1.UserCtx,
		},
		{
			name: "happy path, all controls under standard using standard id and program set",
			request: testclient.CloneControlInput{
				StandardID: &publicStandard2.ID,
				ProgramID:  &program.ID,
			},
			expectedStandard: lo.ToPtr(publicStandard2.ShortName),
			expectedControls: controls2,
			client:           suite.client.api,
			ctx:              testUser1.UserCtx,
		},
		{
			name: "happy path, all controls under standard",
			request: testclient.CloneControlInput{
				ControlIDs: controlIDs,
			},
			expectedStandard: &publicStandard.ShortName,
			expectedControls: controls,
			client:           suite.client.api,
			ctx:              testUser1.UserCtx,
		},
		{
			name: "happy path, clone single control, should  be a no-op. because the control already exists",
			request: testclient.CloneControlInput{
				ControlIDs: []string{controls[7].ID},
			},
			expectedControls: []*generated.Control{controls[7]},
			expectedStandard: &publicStandard.ShortName,
			client:           suite.client.api,
			ctx:              testUser1.UserCtx,
		},
		{
			name: "happy path, all controls under standard with program",
			request: testclient.CloneControlInput{
				ControlIDs: controlIDs,
				ProgramID:  &program.ID,
			},
			expectedControls:   controls,
			expectedStandard:   &publicStandard.ShortName,
			expectedNumProgram: 1,
			client:             suite.client.api,
			ctx:                testUser1.UserCtx,
		},
		{
			name: "all controls under standard with program no access",
			request: testclient.CloneControlInput{
				ControlIDs: controlIDs,
				ProgramID:  &programAnotherOrg.ID,
			},
			expectedControls: controls,
			expectedStandard: &publicStandard.ShortName,
			client:           suite.client.api,
			ctx:              testUser1.UserCtx,
			expectedErr:      notAuthorizedErrorMsg,
		},
		{
			name: "happy path, clone control under org",
			request: testclient.CloneControlInput{
				ControlIDs: []string{orgOwnedControl.ID},
			},
			expectedControls: []*generated.Control{orgOwnedControl},
			expectedStandard: &orgStandard.Name,
			client:           suite.client.api,
			ctx:              testUser1.UserCtx,
		},
		{
			name: "happy path, clone control under org with program",
			request: testclient.CloneControlInput{
				ControlIDs: []string{orgOwnedControl.ID},
				ProgramID:  &program.ID,
			},
			expectedStandard:   &orgStandard.Name,
			expectedControls:   []*generated.Control{orgOwnedControl},
			expectedNumProgram: 1,
			client:             suite.client.api,
			ctx:                testUser1.UserCtx,
		},
		{
			name: "happy path, clone single control using personal access token",
			request: testclient.CloneControlInput{
				ControlIDs: []string{controls[:1][0].ID},
				OwnerID:    &testUser1.OrganizationID,
			},
			expectedStandard:   &publicStandard.ShortName,
			expectedControls:   controls[:1],
			expectedNumProgram: 1, // control was cloned, so the previous program will still be here
			client:             suite.client.apiWithPAT,
			ctx:                context.Background(),
		},
		{
			name: "happy path, clone single control using api token",
			request: testclient.CloneControlInput{
				ControlIDs: []string{controls[:1][0].ID},
			},
			expectedStandard:   &publicStandard.ShortName,
			expectedControls:   controls[:1],
			expectedNumProgram: 0, // api token has no program access
			client:             suite.client.apiWithToken,
			ctx:                context.Background(),
		},
		{
			name: "clone control under org, no access to control",
			request: testclient.CloneControlInput{
				ControlIDs: []string{orgOwnedControl.ID},
			},
			expectedStandard: lo.ToPtr("Custom"),
			expectedControls: []*generated.Control{orgOwnedControl},
			client:           suite.client.api,
			ctx:              testUser2.UserCtx,
			expectedErr:      notAuthorizedErrorMsg,
		},
		{
			name:             "clone control under org, empty request",
			request:          testclient.CloneControlInput{},
			expectedStandard: lo.ToPtr("Custom"),
			expectedControls: []*generated.Control{orgOwnedControl},
			client:           suite.client.api,
			ctx:              testUser2.UserCtx,
			expectedErr:      notAuthorizedErrorMsg,
		},
	}

	for _, tc := range testCases {
		t.Run("Create "+tc.name, func(t *testing.T) {
			resp, err := tc.client.CreateControlsByClone(tc.ctx, tc.request)
			if tc.expectedErr != "" {
				assert.ErrorContains(t, err, tc.expectedErr)
				errors := parseClientError(t, err)
				for _, e := range errors {
					if tc.expectedErr == notAuthorizedErrorMsg {
						assertErrorCode(t, e, gqlerrors.UnauthorizedErrorCode)
					}
				}

				return
			}

			assert.NilError(t, err)
			assert.Check(t, resp != nil)

			assert.Check(t, is.Len(resp.CreateControlsByClone.Controls, len(tc.expectedControls)))

			// sort controls so they are consistent
			slices.SortFunc(resp.CreateControlsByClone.Controls, func(a, b *testclient.CreateControlsByClone_CreateControlsByClone_Controls) int {
				return cmp.Compare(a.RefCode, b.RefCode)
			})

			for i, control := range resp.CreateControlsByClone.Controls {
				// check required fields
				assert.Check(t, len(control.ID) != 0)
				assert.Check(t, len(control.DisplayID) != 0)
				assert.Check(t, len(control.RefCode) != 0)

				// title isn't required, but checking if its set because we set it on the builder and
				// want to ensure its cloned
				assert.Check(t, len(*control.Title) != 0)

				// all cloned controls should have an owner
				assert.Check(t, control.OwnerID != nil)

				if tc.request.ProgramID != nil {
					assert.Check(t, is.Len(control.Programs.Edges, 1))
					assert.Check(t, is.Equal(*tc.request.ProgramID, control.Programs.Edges[0].Node.ID))
				} else {
					assert.Check(t, is.Len(control.Programs.Edges, tc.expectedNumProgram))
				}

				// check the cloned control fields are set and match the original control
				assert.Check(t, is.Equal(tc.expectedControls[i].RefCode, control.RefCode))
				assert.Check(t, is.Equal(tc.expectedControls[i].ControlType, *control.ControlType))
				assert.Check(t, is.Equal(tc.expectedControls[i].Category, *control.Category))
				assert.Check(t, is.Equal(tc.expectedControls[i].CategoryID, *control.CategoryID))
				assert.Check(t, is.Equal(tc.expectedControls[i].Subcategory, *control.Subcategory))
				assert.Check(t, is.DeepEqual(tc.expectedControls[i].MappedCategories, control.MappedCategories))
				assert.Check(t, is.DeepEqual(tc.expectedControls[i].ControlQuestions, control.ControlQuestions))
				assert.Check(t, is.DeepEqual(tc.expectedControls[i].Tags, control.Tags))
				assert.Check(t, is.Equal(enums.ControlStatusNotImplemented, *control.Status))
				assert.Check(t, is.Equal(tc.expectedControls[i].ControlType, *control.ControlType))
				assert.Check(t, is.Equal(tc.expectedControls[i].Source, *control.Source))
				assert.Check(t, is.Equal(tc.expectedControls[i].StandardID, *control.StandardID))

				if tc.expectedStandard != nil {
					assert.Check(t, is.Equal(*tc.expectedStandard, *control.ReferenceFramework))
					assert.Check(t, control.ReferenceFrameworkRevision != nil)
				} else {
					assert.Check(t, control.ReferenceFramework == nil)
				}

				for j, ao := range control.AssessmentObjectives {
					assert.Check(t, is.DeepEqual(tc.expectedControls[i].AssessmentObjectives[j], *ao))
				}

				for j, am := range control.AssessmentMethods {
					assert.Check(t, is.DeepEqual(tc.expectedControls[i].AssessmentMethods[j], *am))
				}

				for j, ig := range control.ImplementationGuidance {
					assert.Check(t, is.DeepEqual(tc.expectedControls[i].ImplementationGuidance[j], *ig))
				}

				for j, ref := range control.References {
					assert.Check(t, is.DeepEqual(tc.expectedControls[i].References[j], *ref))
				}

				for j, ee := range control.ExampleEvidence {
					assert.Check(t, is.DeepEqual(tc.expectedControls[i].ExampleEvidence[j], *ee))
				}

				// ensure the org owner has access to the control that was created by an api token
				if tc.client == suite.client.apiWithToken {
					res, err := suite.client.api.GetControlByID(testUser1.UserCtx, control.ID)
					assert.NilError(t, err)
					assert.Check(t, res != nil)
					assert.Check(t, is.Equal(control.ID, res.Control.ID))
				}

				// ensure view only user can see the control created by the admin user
				res, err := suite.client.api.GetControlByID(viewOnlyUser.UserCtx, control.ID)
				assert.NilError(t, err)
				assert.Check(t, res != nil)
				assert.Check(t, is.Equal(control.ID, res.Control.ID))

				// ensure a user outside my organization cannot get the control
				res, err = suite.client.api.GetControlByID(testUser2.UserCtx, control.ID)
				assert.ErrorContains(t, err, notFoundErrorMsg)

				// delete the created evidence, update for the token user cases
				if tc.ctx == context.Background() {
					tc.ctx = testUser1.UserCtx
				}

				// keep track of controls to delete, sometimes we clone existing controls that were created
				// so we don't want a duplicate delete
				if !slices.Contains(controlIDsToDelete, control.ID) {
					controlIDsToDelete = append(controlIDsToDelete, control.ID)
					if len(control.Subcontrols.Edges) > 0 && !slices.Contains(subcontrolIDsToDelete, control.Subcontrols.Edges[0].Node.ID) {
						subcontrolIDsToDelete = append(subcontrolIDsToDelete, control.Subcontrols.Edges[0].Node.ID)
					}
				}
			}
		})
	}

	// cleanup created controls and standards
	(&Cleanup[*generated.SubcontrolDeleteOne]{client: suite.client.db.Subcontrol, IDs: subcontrolIDsToDelete}).MustDelete(testUser1.UserCtx, t)
	(&Cleanup[*generated.ControlDeleteOne]{client: suite.client.db.Control, IDs: controlIDsToDelete}).MustDelete(testUser1.UserCtx, t)
	(&Cleanup[*generated.StandardDeleteOne]{client: suite.client.db.Standard, ID: orgStandard.ID}).MustDelete(testUser1.UserCtx, t)

	// now we can delete it and the controls under it will be deleted
	(&Cleanup[*generated.StandardDeleteOne]{client: suite.client.db.Standard, IDs: []string{publicStandard.ID, publicStandard2.ID}}).MustDelete(systemAdminUser.UserCtx, t)

	(&Cleanup[*generated.SubcontrolDeleteOne]{client: suite.client.db.Subcontrol, IDs: subcontrolIDs}).MustDelete(systemAdminUser.UserCtx, t)
	(&Cleanup[*generated.SubcontrolDeleteOne]{client: suite.client.db.Subcontrol, IDs: subcontrolID2s}).MustDelete(systemAdminUser.UserCtx, t)
	(&Cleanup[*generated.ProgramDeleteOne]{client: suite.client.db.Program, ID: program.ID}).MustDelete(testUser1.UserCtx, t)
}

<<<<<<< HEAD
//func TestMutationCreateControlsByCloneCSV(t *testing.T) {
//	validFile, err := storage.NewUploadFile("testdata/uploads/clone.csv")
//	assert.NilError(t, err)
//
//	missingControlsFile, err := storage.NewUploadFile("testdata/uploads/all_missing_clone.csv")
//	assert.NilError(t, err)
//
//	// create the standard and controls to be cloned
//	standard := (&StandardBuilder{client: suite.client, IsPublic: true, Name: "MITB 1987"}).MustNew(systemAdminUser.UserCtx, t)
//	control1 := (&ControlBuilder{client: suite.client, StandardID: standard.ID, RefCode: "AA-1", AllFields: true}).MustNew(systemAdminUser.UserCtx, t)
//	control2 := (&ControlBuilder{client: suite.client, StandardID: standard.ID, RefCode: "AA-2", Aliases: []string{"AA 2", "ALIAS 2"}, AllFields: true}).MustNew(systemAdminUser.UserCtx, t)
//
//	testCases := []struct {
//		name                  string
//		fileInput             graphql.Upload
//		client                *testclient.TestClient
//		ctx                   context.Context
//		expectedCountControls int
//		expectedErr           string
//	}{
//		{
//			name: "happy path, clone controls from csv",
//			fileInput: graphql.Upload{
//				File:        validFile.File,
//				Filename:    validFile.Filename,
//				Size:        validFile.Size,
//				ContentType: validFile.ContentType,
//			},
//			client:                suite.client.api,
//			ctx:                   testUser1.UserCtx,
//			expectedCountControls: 2,
//		},
//		{
//			name: "controls missing from system, no controls cloned",
//			fileInput: graphql.Upload{
//				File:        missingControlsFile.File,
//				Filename:    missingControlsFile.Filename,
//				Size:        missingControlsFile.Size,
//				ContentType: missingControlsFile.ContentType,
//			},
//			client:                suite.client.api,
//			ctx:                   testUser1.UserCtx,
//			expectedCountControls: 0,
//		},
//	}
//
//	for _, tc := range testCases {
//		t.Run("Create "+tc.name, func(t *testing.T) {
//			resp, err := tc.client.CloneBulkCSVControl(tc.ctx, tc.fileInput)
//			assert.NilError(t, err)
//			assert.Check(t, resp != nil)
//
//			assert.Check(t, is.Len(resp.CloneBulkCSVControl.Controls, tc.expectedCountControls))
//
//			// sort controls so they are consistent
//			slices.SortFunc(resp.CloneBulkCSVControl.Controls, func(a, b *testclient.CloneBulkCSVControl_CloneBulkCSVControl_Controls) int {
//				return cmp.Compare(a.RefCode, b.RefCode)
//			})
//
//			for _, control := range resp.CloneBulkCSVControl.Controls {
//				assert.Check(t, len(control.ID) != 0)
//				assert.Check(t, len(control.DisplayID) != 0)
//				assert.Check(t, len(control.RefCode) != 0)
//				assert.Check(t, len(*control.Title) != 0)
//
//				switch control.RefCode {
//				case "AA-1":
//					assert.Check(t, is.Equal(enums.ControlStatusPreparing, *control.Status))
//					assert.Check(t, is.Equal("INT-0001", *control.ReferenceID))
//				case "AA-2":
//					assert.Check(t, is.Equal(enums.ControlStatusApproved, *control.Status))
//					assert.Check(t, is.Equal("INT-0002", *control.ReferenceID))
//
//				}
//
//				assert.Check(t, control.ImplementationGuidance != nil)
//				assert.Check(t, len(control.ControlImplementations.Edges) == 1)
//
//				// cleanup controls
//				(&Cleanup[*generated.ControlDeleteOne]{client: suite.client.db.Control, ID: control.ID}).MustDelete(tc.ctx, t)
//				// cleanup control implementation
//				(&Cleanup[*generated.ControlImplementationDeleteOne]{client: suite.client.db.ControlImplementation, ID: control.ControlImplementations.Edges[0].Node.ID}).MustDelete(tc.ctx, t)
//
//			}
//		})
//	}
//
//	// cleanup created controls and standards
//	(&Cleanup[*generated.ControlDeleteOne]{client: suite.client.db.Control, IDs: []string{control1.ID, control2.ID}}).MustDelete(systemAdminUser.UserCtx, t)
//	(&Cleanup[*generated.StandardDeleteOne]{client: suite.client.db.Standard, IDs: []string{standard.ID}}).MustDelete(systemAdminUser.UserCtx, t)
//}
=======
func TestMutationCreateControlsByCloneCSV(t *testing.T) {
	validFile, err := objects.NewUploadFile("testdata/uploads/clone.csv")
	assert.NilError(t, err)

	missingControlsFile, err := objects.NewUploadFile("testdata/uploads/all_missing_clone.csv")
	assert.NilError(t, err)

	updateControlsFile, err := objects.NewUploadFile("testdata/uploads/update.csv")
	assert.NilError(t, err)

	// create the standard and controls to be cloned
	standard := (&StandardBuilder{client: suite.client, IsPublic: true, Name: "MITB 1987"}).MustNew(systemAdminUser.UserCtx, t)
	control1 := (&ControlBuilder{client: suite.client, StandardID: standard.ID, RefCode: "AA-1", AllFields: true}).MustNew(systemAdminUser.UserCtx, t)
	control2 := (&ControlBuilder{client: suite.client, StandardID: standard.ID, RefCode: "AA-2", Aliases: []string{"AA 2", "ALIAS 2"}, AllFields: true}).MustNew(systemAdminUser.UserCtx, t)

	controlsToDelete := []string{}
	implementationsToDelete := []string{}
	testCases := []struct {
		name                  string
		fileInput             graphql.Upload
		client                *testclient.TestClient
		ctx                   context.Context
		expectedCountControls int
		expectedErr           string
	}{
		{
			name: "happy path, clone controls from csv",
			fileInput: graphql.Upload{
				File:        validFile.File,
				Filename:    validFile.Filename,
				Size:        validFile.Size,
				ContentType: validFile.ContentType,
			},
			client:                suite.client.api,
			ctx:                   testUser1.UserCtx,
			expectedCountControls: 2,
		},
		{
			name: "update existing controls, no new controls cloned",
			fileInput: graphql.Upload{
				File:        updateControlsFile.File,
				Filename:    updateControlsFile.Filename,
				Size:        updateControlsFile.Size,
				ContentType: updateControlsFile.ContentType,
			},
			client:                suite.client.api,
			ctx:                   testUser1.UserCtx,
			expectedCountControls: 2,
		},
		{
			name: "controls missing from system, no controls cloned",
			fileInput: graphql.Upload{
				File:        missingControlsFile.File,
				Filename:    missingControlsFile.Filename,
				Size:        missingControlsFile.Size,
				ContentType: missingControlsFile.ContentType,
			},
			client:                suite.client.api,
			ctx:                   testUser1.UserCtx,
			expectedCountControls: 0,
		},
	}

	for _, tc := range testCases {
		t.Run("Create "+tc.name, func(t *testing.T) {
			resp, err := tc.client.CloneBulkCSVControl(tc.ctx, tc.fileInput)
			assert.NilError(t, err)
			assert.Check(t, resp != nil)

			assert.Check(t, is.Len(resp.CloneBulkCSVControl.Controls, tc.expectedCountControls))

			// sort controls so they are consistent
			slices.SortFunc(resp.CloneBulkCSVControl.Controls, func(a, b *testclient.CloneBulkCSVControl_CloneBulkCSVControl_Controls) int {
				return cmp.Compare(a.RefCode, b.RefCode)
			})

			for _, control := range resp.CloneBulkCSVControl.Controls {
				assert.Check(t, len(control.ID) != 0)
				assert.Check(t, len(control.DisplayID) != 0)
				assert.Check(t, len(control.RefCode) != 0)
				assert.Check(t, len(*control.Title) != 0)

				switch control.RefCode {
				case "AA-1":
					if tc.fileInput.Filename == updateControlsFile.Filename {
						assert.Check(t, is.Equal(enums.ControlStatusApproved, *control.Status))
					} else {
						assert.Check(t, is.Equal(enums.ControlStatusPreparing, *control.Status))
					}
					assert.Check(t, is.Equal("INT-0001", *control.ReferenceID))
				case "AA-2":
					assert.Check(t, is.Equal(enums.ControlStatusApproved, *control.Status))
					assert.Check(t, is.Equal("INT-0002", *control.ReferenceID))

				}

				assert.Check(t, control.ImplementationGuidance != nil)

				switch tc.fileInput.Filename {
				case updateControlsFile.Filename:
					assert.Check(t, len(control.ControlImplementations.Edges) == 2)
				case validFile.Filename:
					assert.Check(t, len(control.ControlImplementations.Edges) == 1)
				}

				controlsToDelete = append(controlsToDelete, control.ID)
				implementationsToDelete = append(implementationsToDelete, control.ControlImplementations.Edges[0].Node.ID)
			}
		})
	}

	controlsToDelete = lo.Uniq(controlsToDelete)
	implementationsToDelete = lo.Uniq(implementationsToDelete)

	// cleanup controls
	(&Cleanup[*generated.ControlDeleteOne]{client: suite.client.db.Control, IDs: controlsToDelete}).MustDelete(testUser1.UserCtx, t)
	// cleanup control implementation
	(&Cleanup[*generated.ControlImplementationDeleteOne]{client: suite.client.db.ControlImplementation, IDs: implementationsToDelete}).MustDelete(testUser1.UserCtx, t)
	// cleanup created controls and standards
	(&Cleanup[*generated.ControlDeleteOne]{client: suite.client.db.Control, IDs: []string{control1.ID, control2.ID}}).MustDelete(systemAdminUser.UserCtx, t)
	(&Cleanup[*generated.StandardDeleteOne]{client: suite.client.db.Standard, IDs: []string{standard.ID}}).MustDelete(systemAdminUser.UserCtx, t)
}
>>>>>>> 594e154c

func TestMutationCreateControlsByCloneWithFilter(t *testing.T) {
	publicStandard := (&StandardBuilder{client: suite.client, IsPublic: true}).MustNew(systemAdminUser.UserCtx, t)

	// create standard with controls to clone
	numControls := int64(20)
	controls := []*generated.Control{}
	controlIDs := make([]string, 0, numControls)
	subcontrols := []*generated.Subcontrol{}
	subcontrolIDs := []string{}
	for range numControls {
		control := (&ControlBuilder{client: suite.client, StandardID: publicStandard.ID, AllFields: true}).MustNew(systemAdminUser.UserCtx, t)
		controls = append(controls, control)
		controlIDs = append(controlIDs, control.ID)
		// give them all a subcontrol
		subcontrol := (&SubcontrolBuilder{client: suite.client, ControlID: control.ID}).MustNew(systemAdminUser.UserCtx, t)
		subcontrols = append(subcontrols, subcontrol)
		subcontrolIDs = append(subcontrolIDs, subcontrol.ID)
	}

	// sort controls so they are consistent
	slices.SortFunc(controls, func(a, b *generated.Control) int {
		return cmp.Compare(a.RefCode, b.RefCode)
	})

	controlIDsToDelete := []string{}
	subcontrolIDsToDelete := []string{}
	testCases := []struct {
		name                 string
		request              testclient.CloneControlInput
		expectedControlCount int
		client               *testclient.TestClient
		ctx                  context.Context
		expectedErr          string
	}{
		{
			name: "happy path, filter by ref codes",
			request: testclient.CloneControlInput{
				StandardID: &publicStandard.ID,
				RefCodes:   []string{controls[0].RefCode, controls[1].RefCode, controls[2].RefCode},
			},
			expectedControlCount: 3,
			client:               suite.client.api,
			ctx:                  testUser1.UserCtx,
		},
		{
			name: "happy path, filter by ref codes and aliases",
			request: testclient.CloneControlInput{
				StandardID: &publicStandard.ID,
				RefCodes:   []string{controls[0].RefCode, controls[1].Aliases[1]},
			},
			expectedControlCount: 2,
			client:               suite.client.api,
			ctx:                  testUser1.UserCtx,
		},
		{
			name: "happy path, filter by aliases",
			request: testclient.CloneControlInput{
				StandardID: &publicStandard.ID,
				RefCodes:   []string{controls[2].Aliases[1], controls[1].Aliases[0]},
			},
			expectedControlCount: 2,
			client:               suite.client.api,
			ctx:                  testUser1.UserCtx,
		},
		{
			name: "happy path, filter by categories",
			request: testclient.CloneControlInput{
				StandardID: &publicStandard.ID,
				Categories: []string{controls[0].Category, controls[1].Category, controls[2].Category},
			},
			expectedControlCount: 3,
			client:               suite.client.api,
			ctx:                  testUser1.UserCtx,
		},
	}

	for _, tc := range testCases {
		t.Run("Create By Clone With Filter "+tc.name, func(t *testing.T) {
			resp, err := tc.client.CreateControlsByClone(tc.ctx, tc.request)
			if tc.expectedErr != "" {
				assert.ErrorContains(t, err, tc.expectedErr)
				errors := parseClientError(t, err)
				for _, e := range errors {
					if tc.expectedErr == notAuthorizedErrorMsg {
						assertErrorCode(t, e, gqlerrors.UnauthorizedErrorCode)
					}
				}

				return
			}

			assert.NilError(t, err)
			assert.Check(t, resp != nil)

			assert.Check(t, is.Len(resp.CreateControlsByClone.Controls, tc.expectedControlCount))

			// delete the created controls
			for _, control := range resp.CreateControlsByClone.Controls {
				(&Cleanup[*generated.ControlDeleteOne]{client: suite.client.db.Control, ID: control.ID}).MustDelete(tc.ctx, t)
			}

			// delete the subcontrols
			for _, control := range resp.CreateControlsByClone.Controls {
				for _, sc := range control.Subcontrols.Edges {
					(&Cleanup[*generated.SubcontrolDeleteOne]{client: suite.client.db.Subcontrol, ID: sc.Node.ID}).MustDelete(tc.ctx, t)
				}
			}
		})
	}

	// cleanup created controls and standards
	(&Cleanup[*generated.SubcontrolDeleteOne]{client: suite.client.db.Subcontrol, IDs: subcontrolIDsToDelete}).MustDelete(testUser1.UserCtx, t)
	(&Cleanup[*generated.ControlDeleteOne]{client: suite.client.db.Control, IDs: controlIDsToDelete}).MustDelete(testUser1.UserCtx, t)
	(&Cleanup[*generated.SubcontrolDeleteOne]{client: suite.client.db.Subcontrol, IDs: subcontrolIDs}).MustDelete(systemAdminUser.UserCtx, t)
}

func TestMutationUpdateFrameworkControl(t *testing.T) {
	publicStandard := (&StandardBuilder{client: suite.client, IsPublic: true}).MustNew(systemAdminUser.UserCtx, t)

	// create standard with controls to clone
	numControls := int64(1)
	controls := []*generated.Control{}
	controlIDs := make([]string, 0, numControls)
	subcontrols := []*generated.Subcontrol{}
	subcontrolIDs := []string{}
	for range numControls {
		control := (&ControlBuilder{client: suite.client, StandardID: publicStandard.ID, AllFields: true}).MustNew(systemAdminUser.UserCtx, t)
		controls = append(controls, control)
		controlIDs = append(controlIDs, control.ID)
		// give them all a subcontrol
		subcontrol := (&SubcontrolBuilder{client: suite.client, ControlID: control.ID}).MustNew(systemAdminUser.UserCtx, t)
		subcontrols = append(subcontrols, subcontrol)
		subcontrolIDs = append(subcontrolIDs, subcontrol.ID)
	}

	// sort controls so they are consistent
	slices.SortFunc(controls, func(a, b *generated.Control) int {
		return cmp.Compare(a.RefCode, b.RefCode)
	})

	controlIDsToDelete := []string{}
	subcontrolIDsToDelete := []string{}

	resp, err := suite.client.api.CreateControlsByClone(testUser1.UserCtx, testclient.CloneControlInput{
		StandardID: &publicStandard.ID,
	})
	assert.NilError(t, err)
	assert.Check(t, resp != nil)

	for _, control := range resp.CreateControlsByClone.Controls {
		controlIDsToDelete = append(controlIDsToDelete, control.ID)
		if len(control.Subcontrols.Edges) > 0 {
			subcontrolIDsToDelete = append(subcontrolIDsToDelete, control.Subcontrols.Edges[0].Node.ID)
		}
	}

	testCases := []struct {
		name        string
		request     testclient.UpdateControlInput
		controlID   string
		client      *testclient.TestClient
		ctx         context.Context
		expectedErr string
	}{
		{
			name: "happy path, update allowed fields",
			request: testclient.UpdateControlInput{
				Status:           &enums.ControlStatusApproved,
				MappedCategories: []string{"New Category"},
			},
			controlID: resp.CreateControlsByClone.Controls[0].ID,
			client:    suite.client.api,
			ctx:       testUser1.UserCtx,
		},
		{
			name: "fail, unable to update ref code",
			request: testclient.UpdateControlInput{
				RefCode: lo.ToPtr("NEW-REF-CODE"),
			},
			controlID:   resp.CreateControlsByClone.Controls[0].ID,
			client:      suite.client.api,
			ctx:         testUser1.UserCtx,
			expectedErr: invalidInputErrorMsg,
		},
		{
			name: "fail, unable to update description",
			request: testclient.UpdateControlInput{
				Description: lo.ToPtr("New Description"),
			},
			controlID:   resp.CreateControlsByClone.Controls[0].ID,
			client:      suite.client.api,
			ctx:         testUser1.UserCtx,
			expectedErr: invalidInputErrorMsg,
		},
		{
			name: "fail, unable to update title",
			request: testclient.UpdateControlInput{
				Title: lo.ToPtr("New Title"),
			},
			controlID:   resp.CreateControlsByClone.Controls[0].ID,
			client:      suite.client.api,
			ctx:         testUser1.UserCtx,
			expectedErr: invalidInputErrorMsg,
		},
		{
			name: "fail, unable to update source",
			request: testclient.UpdateControlInput{
				Source: &enums.ControlSourceUserDefined,
			},
			controlID:   resp.CreateControlsByClone.Controls[0].ID,
			client:      suite.client.api,
			ctx:         testUser1.UserCtx,
			expectedErr: invalidInputErrorMsg,
		},
	}

	for _, tc := range testCases {
		t.Run("Update framework based control"+tc.name, func(t *testing.T) {
			resp, err := tc.client.UpdateControl(tc.ctx, tc.controlID, tc.request)
			if tc.expectedErr != "" {
				assert.ErrorContains(t, err, tc.expectedErr)

				return
			}

			assert.NilError(t, err)
			assert.Check(t, resp != nil)
		})
	}

	// cleanup created controls and standards
	(&Cleanup[*generated.SubcontrolDeleteOne]{client: suite.client.db.Subcontrol, IDs: subcontrolIDsToDelete}).MustDelete(testUser1.UserCtx, t)
	(&Cleanup[*generated.ControlDeleteOne]{client: suite.client.db.Control, IDs: controlIDsToDelete}).MustDelete(testUser1.UserCtx, t)
	(&Cleanup[*generated.SubcontrolDeleteOne]{client: suite.client.db.Subcontrol, IDs: subcontrolIDs}).MustDelete(systemAdminUser.UserCtx, t)
}

func TestMutationUpdateControl(t *testing.T) {
	program1 := (&ProgramBuilder{client: suite.client, EditorIDs: testUser1.GroupID}).MustNew(testUser1.UserCtx, t)
	program2 := (&ProgramBuilder{client: suite.client, EditorIDs: testUser1.GroupID}).MustNew(testUser1.UserCtx, t)
	control := (&ControlBuilder{client: suite.client, ProgramID: program1.ID}).MustNew(testUser1.UserCtx, t)
	subcontrol := (&SubcontrolBuilder{client: suite.client, ControlID: control.ID}).MustNew(testUser1.UserCtx, t)

	ownerGroup := (&GroupBuilder{client: suite.client}).MustNew(testUser1.UserCtx, t)
	delegateGroup := (&GroupBuilder{client: suite.client}).MustNew(testUser1.UserCtx, t)

	// create control implementation to be associated with the control
	controlImplementation := (&ControlImplementationBuilder{client: suite.client}).MustNew(testUser1.UserCtx, t)

	// add adminUser to the program so that they can update the control
	(&ProgramMemberBuilder{client: suite.client, ProgramID: program1.ID, UserID: adminUser.ID, Role: enums.RoleAdmin.String()}).MustNew(testUser1.UserCtx, t)

	// create another user and add them to the same organization and group as testUser1
	// this will allow us to test the group editor permissions
	anotherViewerUser := suite.userBuilder(context.Background(), t)
	suite.addUserToOrganization(testUser1.UserCtx, t, &anotherViewerUser, enums.RoleMember, testUser1.OrganizationID)

	groupMember := (&GroupMemberBuilder{client: suite.client, UserID: anotherViewerUser.ID}).MustNew(testUser1.UserCtx, t)

	// ensure the user does not currently have access to update the control
	_, err := suite.client.api.UpdateControl(anotherViewerUser.UserCtx, control.ID, testclient.UpdateControlInput{
		Status: lo.ToPtr(enums.ControlStatusPreparing),
	})
	assert.ErrorContains(t, err, notAuthorizedErrorMsg)

	testCases := []struct {
		name        string
		request     testclient.UpdateControlInput
		client      *testclient.TestClient
		ctx         context.Context
		expectedErr string
	}{
		{
			name: "happy path, update field",
			request: testclient.UpdateControlInput{
				Description:   lo.ToPtr("Updated description"),
				AddProgramIDs: []string{program1.ID, program2.ID}, // add multiple programs (one already associated)
				AddEditorIDs:  []string{groupMember.GroupID},
				AddControlImplementationIDs: []string{
					controlImplementation.ID,
				},
			},
			client: suite.client.api,
			ctx:    testUser1.UserCtx,
		},
		{
			name: "happy path, update multiple fields",
			request: testclient.UpdateControlInput{
				Status:      &enums.ControlStatusPreparing,
				Tags:        []string{"tag1", "tag2"},
				ControlType: &enums.ControlTypeDetective,
				Category:    lo.ToPtr("Availability"),
				CategoryID:  lo.ToPtr("A"),
				Subcategory: lo.ToPtr("Additional Criteria for Availability"),
				AppendReferences: []*models.Reference{
					{
						Name: "name of ref",
						URL:  "https://example.com",
					},
				},
				AppendMappedCategories: []string{"Govern", "Protect"},
				AppendControlQuestions: []string{"What is the control question?"},
				AppendAssessmentObjectives: []*models.AssessmentObjective{
					{
						Class:     "class",
						ID:        "id",
						Objective: "objective for the control",
					},
				},
				AppendAssessmentMethods: []*models.AssessmentMethod{
					{
						ID:     "id",
						Type:   "Examine",
						Method: "method of assessment for the control",
					},
				},
				AppendImplementationGuidance: []*models.ImplementationGuidance{
					{
						ReferenceID: "ref-id",
						Guidance: []string{
							"guidance 1",
							"guidance 2",
						},
					},
				},
				AppendExampleEvidence: []*models.ExampleEvidence{
					{
						DocumentationType: "policy",
						Description:       "description of the example evidence",
					},
				},
				ControlOwnerID: &ownerGroup.ID,
				DelegateID:     &delegateGroup.ID,
			},
			client: suite.client.apiWithPAT,
			ctx:    context.Background(),
		},
		{
			name: "happy path, remove some things",
			request: testclient.UpdateControlInput{
				ClearReferences:       lo.ToPtr(true),
				ClearMappedCategories: lo.ToPtr(true),
			},
			client: suite.client.apiWithPAT,
			ctx:    context.Background(),
		},
		{
			name: "update ref code to empty",
			request: testclient.UpdateControlInput{
				RefCode: lo.ToPtr(""),
			},
			client:      suite.client.api,
			ctx:         testUser1.UserCtx,
			expectedErr: "value is less than the required length",
		},
		{
			name: "update not allowed, not permissions in same org",
			request: testclient.UpdateControlInput{
				Status: &enums.ControlStatusPreparing,
			},
			client:      suite.client.api,
			ctx:         viewOnlyUser.UserCtx,
			expectedErr: notAuthorizedErrorMsg,
		},
		{
			name: "update allowed, user added to one of the programs",
			request: testclient.UpdateControlInput{
				Status: &enums.ControlStatusPreparing,
			},
			client: suite.client.api,
			ctx:    adminUser.UserCtx,
		},
		{
			name: "update not allowed, no permissions",
			request: testclient.UpdateControlInput{
				Status: &enums.ControlStatusPreparing,
			},
			client:      suite.client.api,
			ctx:         testUser2.UserCtx,
			expectedErr: notFoundErrorMsg,
		},
	}

	for _, tc := range testCases {
		t.Run("Update "+tc.name, func(t *testing.T) {
			resp, err := tc.client.UpdateControl(tc.ctx, control.ID, tc.request)
			if tc.expectedErr != "" {

				assert.ErrorContains(t, err, tc.expectedErr)
				return
			}

			assert.NilError(t, err)
			assert.Assert(t, resp != nil)

			if tc.request.Description != nil {
				assert.Check(t, is.Equal(*tc.request.Description, *resp.UpdateControl.Control.Description))
			}

			if tc.request.Status != nil {
				assert.Check(t, is.Equal(*tc.request.Status, *resp.UpdateControl.Control.Status))
			}

			if tc.request.Tags != nil {
				assert.Check(t, is.DeepEqual(tc.request.Tags, resp.UpdateControl.Control.Tags))
			}

			if tc.request.Source != nil {
				assert.Check(t, is.Equal(*tc.request.Source, *resp.UpdateControl.Control.Source))
			}

			if tc.request.ControlType != nil {
				assert.Check(t, is.Equal(*tc.request.ControlType, *resp.UpdateControl.Control.ControlType))
			}

			if tc.request.Category != nil {
				assert.Check(t, is.Equal(*tc.request.Category, *resp.UpdateControl.Control.Category))
			}

			if tc.request.CategoryID != nil {
				assert.Check(t, is.Equal(*tc.request.CategoryID, *resp.UpdateControl.Control.CategoryID))
			}

			if tc.request.Subcategory != nil {
				assert.Check(t, is.Equal(*tc.request.Subcategory, *resp.UpdateControl.Control.Subcategory))
			}

			if tc.request.AppendMappedCategories != nil {
				assert.Check(t, is.DeepEqual(tc.request.AppendMappedCategories, resp.UpdateControl.Control.MappedCategories))
			}

			if tc.request.AppendControlQuestions != nil {
				assert.Check(t, is.DeepEqual(tc.request.AppendControlQuestions, resp.UpdateControl.Control.ControlQuestions))
			}

			if tc.request.AppendAssessmentObjectives != nil {
				assert.Check(t, is.DeepEqual(tc.request.AppendAssessmentObjectives, resp.UpdateControl.Control.AssessmentObjectives))
			}

			if tc.request.AppendAssessmentMethods != nil {
				assert.Check(t, is.DeepEqual(tc.request.AppendAssessmentMethods, resp.UpdateControl.Control.AssessmentMethods))
			}

			if tc.request.AppendImplementationGuidance != nil {
				assert.Check(t, is.DeepEqual(tc.request.AppendImplementationGuidance, resp.UpdateControl.Control.ImplementationGuidance))
			}

			if tc.request.AppendExampleEvidence != nil {
				assert.Check(t, is.DeepEqual(tc.request.AppendExampleEvidence, resp.UpdateControl.Control.ExampleEvidence))
			}

			if tc.request.ControlOwnerID != nil {
				assert.Check(t, resp.UpdateControl.Control.ControlOwner != nil)
				assert.Check(t, is.Equal(*tc.request.ControlOwnerID, resp.UpdateControl.Control.ControlOwner.ID))
			}

			if tc.request.DelegateID != nil {
				assert.Check(t, resp.UpdateControl.Control.Delegate != nil)
				assert.Check(t, is.Equal(*tc.request.DelegateID, resp.UpdateControl.Control.Delegate.ID))
			}

			if tc.request.AppendReferences != nil {
				assert.Check(t, is.DeepEqual(tc.request.AppendReferences, resp.UpdateControl.Control.References))
			}

			if tc.request.ClearReferences != nil && *tc.request.ClearReferences {
				assert.Check(t, is.Len(resp.UpdateControl.Control.References, 0))
			}

			if tc.request.ClearMappedCategories != nil && *tc.request.ClearMappedCategories {
				assert.Check(t, is.Len(resp.UpdateControl.Control.MappedCategories, 0))
			}

			if tc.request.AddControlImplementationIDs != nil {
				assert.Check(t, is.Len(resp.UpdateControl.Control.ControlImplementations.Edges, len(tc.request.AddControlImplementationIDs)))
			}

			if tc.request.ClearStandard != nil && *tc.request.ClearStandard {
				assert.Check(t, resp.UpdateControl.Control.ReferenceFramework == nil)
				assert.Check(t, resp.UpdateControl.Control.Subcontrols.Edges[0].Node.ReferenceFramework == nil)
			}

			// ensure the program is set
			if len(tc.request.AddProgramIDs) > 0 {
				assert.Check(t, is.Len(resp.UpdateControl.Control.Programs.Edges, len(tc.request.AddProgramIDs)))
			}

			if len(tc.request.AddEditorIDs) > 0 {
				assert.Check(t, is.Len(resp.UpdateControl.Control.Editors.Edges, 1))
				found := false
				for _, edge := range resp.UpdateControl.Control.Editors.Edges {
					if edge.Node.ID == tc.request.AddEditorIDs[0] {
						found = true
						break
					}
				}

				assert.Check(t, found)

				// ensure the user has access to the control now
				res, err := suite.client.api.UpdateControl(anotherViewerUser.UserCtx, control.ID, testclient.UpdateControlInput{
					Tags: []string{"tag1"},
				})
				assert.NilError(t, err)
				assert.Check(t, res != nil)
				assert.Check(t, is.Equal(control.ID, res.UpdateControl.Control.ID))
				assert.Check(t, slices.Contains(res.UpdateControl.Control.Tags, "tag1"))
			}
		})
	}
	(&Cleanup[*generated.SubcontrolDeleteOne]{client: suite.client.db.Subcontrol, ID: subcontrol.ID}).MustDelete(testUser1.UserCtx, t)
	(&Cleanup[*generated.ControlDeleteOne]{client: suite.client.db.Control, ID: control.ID}).MustDelete(testUser1.UserCtx, t)
	(&Cleanup[*generated.ProgramDeleteOne]{client: suite.client.db.Program, IDs: []string{program1.ID, program2.ID}}).MustDelete(testUser1.UserCtx, t)
	(&Cleanup[*generated.ControlImplementationDeleteOne]{client: suite.client.db.ControlImplementation, ID: controlImplementation.ID}).MustDelete(testUser1.UserCtx, t)
	(&Cleanup[*generated.GroupDeleteOne]{client: suite.client.db.Group, IDs: []string{ownerGroup.ID, delegateGroup.ID, groupMember.GroupID}}).MustDelete(testUser1.UserCtx, t)
}

func TestMutationDeleteControl(t *testing.T) {
	// create objects to be deleted
	control1 := (&ControlBuilder{client: suite.client}).MustNew(testUser1.UserCtx, t)
	control2 := (&ControlBuilder{client: suite.client}).MustNew(testUser1.UserCtx, t)

	controlSystem := (&ControlBuilder{client: suite.client}).MustNew(systemAdminUser.UserCtx, t)

	testCases := []struct {
		name        string
		idToDelete  string
		client      *testclient.TestClient
		ctx         context.Context
		expectedErr string
	}{
		{
			name:        "not authorized, delete",
			idToDelete:  control1.ID,
			client:      suite.client.api,
			ctx:         testUser2.UserCtx,
			expectedErr: notFoundErrorMsg,
		},
		{
			name:        "not authorized, delete system owned control",
			idToDelete:  controlSystem.ID,
			client:      suite.client.api,
			ctx:         testUser1.UserCtx,
			expectedErr: notAuthorizedErrorMsg,
		},
		{
			name:       "happy path, delete",
			idToDelete: control1.ID,
			client:     suite.client.api,
			ctx:        testUser1.UserCtx,
		},
		{
			name:        "already deleted, not found",
			idToDelete:  control1.ID,
			client:      suite.client.api,
			ctx:         testUser1.UserCtx,
			expectedErr: "not found",
		},
		{
			name:       "happy path, delete using personal access token",
			idToDelete: control2.ID,
			client:     suite.client.apiWithPAT,
			ctx:        context.Background(),
		},
		{
			name:       "happy path, delete system owned control",
			idToDelete: controlSystem.ID,
			client:     suite.client.api,
			ctx:        systemAdminUser.UserCtx,
		},
		{
			name:        "unknown id, not found",
			idToDelete:  ulids.New().String(),
			client:      suite.client.api,
			ctx:         testUser1.UserCtx,
			expectedErr: notFoundErrorMsg,
		},
	}

	for _, tc := range testCases {
		t.Run("Delete "+tc.name, func(t *testing.T) {
			resp, err := tc.client.DeleteControl(tc.ctx, tc.idToDelete)
			if tc.expectedErr != "" {

				assert.ErrorContains(t, err, tc.expectedErr)
				return
			}

			assert.NilError(t, err)
			assert.Assert(t, resp != nil)
			assert.Check(t, is.Equal(tc.idToDelete, resp.DeleteControl.DeletedID))
		})
	}
}

func TestQueryControlCategories(t *testing.T) {
	newUser := suite.userBuilder(context.Background(), t)
	newUser2 := suite.userBuilder(context.Background(), t)

	// create controls with categories and subcategories
	control1 := (&ControlBuilder{client: suite.client, AllFields: true}).MustNew(newUser.UserCtx, t)
	control2 := (&ControlBuilder{client: suite.client, AllFields: true}).MustNew(newUser.UserCtx, t)

	// create one without a category
	control3 := (&ControlBuilder{client: suite.client}).MustNew(newUser.UserCtx, t)

	// create one with a duplicate category
	control4 := (&ControlBuilder{client: suite.client, Category: control1.Category}).MustNew(newUser.UserCtx, t)

	// create a subcontrol with a different category
	subcontrol := (&SubcontrolBuilder{client: suite.client, ControlID: control1.ID, Category: "New Category"}).MustNew(newUser.UserCtx, t)

	testCases := []struct {
		name           string
		client         *testclient.TestClient
		ctx            context.Context
		expectedErr    string
		expectedResult []string
	}{
		{
			name:           "happy path, get control categories",
			client:         suite.client.api,
			ctx:            newUser.UserCtx,
			expectedResult: []string{control1.Category, control2.Category, subcontrol.Category},
		},
		{
			name:           "no controls, no results",
			client:         suite.client.api,
			ctx:            newUser2.UserCtx,
			expectedResult: []string{},
		},
	}

	for _, tc := range testCases {
		t.Run("Query Control "+tc.name, func(t *testing.T) {
			resp, err := tc.client.GetControlCategories(tc.ctx)
			if tc.expectedErr != "" {

				assert.ErrorContains(t, err, tc.expectedErr)
				return
			}

			assert.NilError(t, err)
			assert.Assert(t, resp != nil)

			// sort the categories so they are consistent
			slices.Sort(tc.expectedResult)

			for _, expected := range tc.expectedResult {
				found := false
				for _, category := range resp.ControlCategories {
					if category == expected {
						found = true
						break
					}

					// check for empty categories
					assert.Check(t, category != "")
				}

				assert.Check(t, found)
			}
		})
	}

	// cleanup created controls
	(&Cleanup[*generated.ControlDeleteOne]{client: suite.client.db.Control, IDs: []string{control1.ID, control2.ID, control3.ID, control4.ID}}).
		MustDelete(newUser.UserCtx, t)
	(&Cleanup[*generated.SubcontrolDeleteOne]{client: suite.client.db.Subcontrol, ID: subcontrol.ID}).MustDelete(newUser.UserCtx, t)
}

// TestQueryControlSubcategories tests the query for control subcategories
// Note: this test will pull all categories, even if the controls weren't created in this test, or in this organization (E.g. public standards)
// will affect the results of this test
// never try to run this in parallel with other tests that create controls
// or standards, or that have controls linked to them
func TestQueryControlSubcategories(t *testing.T) {
	// create controls with categories and subcategories
	control1 := (&ControlBuilder{client: suite.client, AllFields: true}).MustNew(testUser1.UserCtx, t)
	control2 := (&ControlBuilder{client: suite.client, AllFields: true}).MustNew(testUser1.UserCtx, t)

	// create one without a subcategory
	control3 := (&ControlBuilder{client: suite.client}).MustNew(testUser1.UserCtx, t)

	// create one with a duplicate subcategory
	control4 := (&ControlBuilder{client: suite.client, Subcategory: control1.Subcategory}).MustNew(testUser1.UserCtx, t)

	// create a subcontrol with a different category
	subcontrol := (&SubcontrolBuilder{client: suite.client, ControlID: control1.ID, Subcategory: "New Subcategory"}).MustNew(testUser1.UserCtx, t)

	testCases := []struct {
		name           string
		client         *testclient.TestClient
		ctx            context.Context
		expectedErr    string
		expectedResult []string
	}{
		{
			name:           "happy path, get control subcategories",
			client:         suite.client.api,
			ctx:            testUser1.UserCtx,
			expectedResult: []string{control1.Subcategory, control2.Subcategory, subcontrol.Subcategory},
		},
		{
			name:           "no controls, no results",
			client:         suite.client.api,
			ctx:            testUser2.UserCtx,
			expectedResult: []string{},
		},
	}

	for _, tc := range testCases {
		t.Run("Query Control Subcategories "+tc.name, func(t *testing.T) {
			resp, err := tc.client.GetControlSubcategories(tc.ctx)
			if tc.expectedErr != "" {

				assert.ErrorContains(t, err, tc.expectedErr)
				return
			}

			assert.NilError(t, err)
			assert.Assert(t, resp != nil)

			// sort the categories so they are consistent
			slices.Sort(tc.expectedResult)

			for _, expected := range tc.expectedResult {
				found := false
				for _, category := range resp.ControlSubcategories {
					if category == expected {
						found = true
						break
					}

					// check for empty categories
					assert.Check(t, category != "")
				}

				assert.Check(t, found)
			}
		})
	}

	// cleanup created controls
	(&Cleanup[*generated.ControlDeleteOne]{client: suite.client.db.Control, IDs: []string{control1.ID, control2.ID, control3.ID, control4.ID}}).MustDelete(testUser1.UserCtx, t)
	(&Cleanup[*generated.SubcontrolDeleteOne]{client: suite.client.db.Subcontrol, ID: subcontrol.ID}).MustDelete(testUser1.UserCtx, t)
}

// TestQueryControlCategoriesByFramework tests the query for control subcategories by framework
// Note: this test will pull all categories, even if the controls weren't created in this test, or in this organization (E.g. public standards)
// will affect the results of this test
// never try to run this in parallel with other tests that create controls
// or standards, or that have controls linked to them
func TestQueryControlCategoriesByFramework(t *testing.T) {
	customFramework := "Custom"

	newUser := suite.userBuilder(context.Background(), t)
	newUser2 := suite.userBuilder(context.Background(), t)

	// create controls with categories and subcategories
	control1 := (&ControlBuilder{client: suite.client, AllFields: true}).MustNew(newUser.UserCtx, t)
	control2 := (&ControlBuilder{client: suite.client, AllFields: true}).MustNew(newUser.UserCtx, t)

	// create one without a category
	control3 := (&ControlBuilder{client: suite.client}).MustNew(newUser.UserCtx, t)

	// create one with a duplicate category
	control4 := (&ControlBuilder{client: suite.client, Category: control1.Category}).MustNew(newUser.UserCtx, t)

	// create one with a different framework
	standard := (&StandardBuilder{client: suite.client}).MustNew(newUser.UserCtx, t)
	control5 := (&ControlBuilder{client: suite.client, Category: "Meow" + ulids.New().String(), StandardID: standard.ID}).MustNew(newUser.UserCtx, t)
	// create another with the another category
	control6 := (&ControlBuilder{client: suite.client, Category: "Woof" + ulids.New().String(), StandardID: standard.ID}).MustNew(newUser.UserCtx, t)
	// create one with with duplicate category
	control7 := (&ControlBuilder{client: suite.client, Category: control5.Category, StandardID: standard.ID}).MustNew(newUser.UserCtx, t)

	// add default where to limit overlap between tests
	defaultWhere := &testclient.ControlWhereInput{
		OwnerIDIn: []string{newUser.OrganizationID},
	}

	testCases := []struct {
		name           string
		client         *testclient.TestClient
		where          *testclient.ControlWhereInput
		ctx            context.Context
		expectedErr    string
		expectedResult []*testclient.GetControlCategoriesWithFramework_ControlCategoriesByFramework
	}{
		{
			name:   "happy path, get control categories",
			where:  defaultWhere,
			client: suite.client.api,
			ctx:    newUser.UserCtx,
			expectedResult: []*testclient.GetControlCategoriesWithFramework_ControlCategoriesByFramework{
				{
					Node: testclient.GetControlCategoriesWithFramework_ControlCategoriesByFramework_Node{
						Name:               control1.Category,
						ReferenceFramework: &customFramework,
					},
				},
				{
					Node: testclient.GetControlCategoriesWithFramework_ControlCategoriesByFramework_Node{
						Name:               control2.Category,
						ReferenceFramework: &customFramework,
					},
				},
				{
					Node: testclient.GetControlCategoriesWithFramework_ControlCategoriesByFramework_Node{
						Name:               control5.Category,
						ReferenceFramework: &standard.ShortName,
					},
				},
				{
					Node: testclient.GetControlCategoriesWithFramework_ControlCategoriesByFramework_Node{
						Name:               control6.Category,
						ReferenceFramework: &standard.ShortName,
					},
				},
			},
		},
		{
			name:   "filter by standard, two results expected",
			client: suite.client.api,
			ctx:    newUser.UserCtx,
			where: &testclient.ControlWhereInput{
				StandardID: &standard.ID,
			},
			expectedResult: []*testclient.GetControlCategoriesWithFramework_ControlCategoriesByFramework{
				{
					Node: testclient.GetControlCategoriesWithFramework_ControlCategoriesByFramework_Node{
						Name:               control5.Category,
						ReferenceFramework: &standard.ShortName,
					},
				},
				{
					Node: testclient.GetControlCategoriesWithFramework_ControlCategoriesByFramework_Node{
						Name:               control6.Category,
						ReferenceFramework: &standard.ShortName,
					},
				},
			},
		},
		{
			name: "no controls, no results",
			where: &testclient.ControlWhereInput{
				OwnerIDIn: []string{newUser2.OrganizationID},
			},
			client:         suite.client.api,
			ctx:            newUser2.UserCtx,
			expectedResult: []*testclient.GetControlCategoriesWithFramework_ControlCategoriesByFramework{},
		},
	}

	for _, tc := range testCases {
		t.Run("Get Categories "+tc.name, func(t *testing.T) {
			resp, err := tc.client.GetControlCategoriesWithFramework(tc.ctx, tc.where)
			if tc.expectedErr != "" {

				assert.ErrorContains(t, err, tc.expectedErr)
				return
			}

			assert.NilError(t, err)
			assert.Assert(t, resp != nil)

			assert.Check(t, is.Len(resp.ControlCategoriesByFramework, len(tc.expectedResult)))

			// sort the categories so they are consistent
			slices.SortFunc(tc.expectedResult, func(a, b *testclient.GetControlCategoriesWithFramework_ControlCategoriesByFramework) int {
				return cmp.Compare(a.Node.Name, b.Node.Name)
			})

			for _, category := range tc.expectedResult {
				foundCat := false
				for _, respCat := range resp.ControlCategoriesByFramework {
					// check for empty categories
					assert.Check(t, category.Node.Name != "")
					// ensure the reference framework is set
					assert.Check(t, category.Node.ReferenceFramework != nil)

					if category.Node.Name == respCat.Node.Name && category.Node.ReferenceFramework != nil && respCat.Node.ReferenceFramework != nil &&
						*category.Node.ReferenceFramework == *respCat.Node.ReferenceFramework {
						foundCat = true
						break
					}
				}
				assert.Check(t, foundCat, "Expected category %s to be in the response", category.Node.Name)
			}
		})
	}

	// cleanup created controls
	(&Cleanup[*generated.ControlDeleteOne]{client: suite.client.db.Control, IDs: []string{control1.ID, control2.ID, control3.ID, control4.ID, control5.ID, control6.ID, control7.ID}}).MustDelete(newUser.UserCtx, t)
	(&Cleanup[*generated.StandardDeleteOne]{client: suite.client.db.Standard, ID: standard.ID}).MustDelete(newUser.UserCtx, t)
}

func TestQueryControlSubcategoriesByFramework(t *testing.T) {
	customFramework := "Custom"

	testUser := suite.userBuilder(context.Background(), t)
	testUserAnother := suite.userBuilder(context.Background(), t)

	// create controls with categories and subcategories
	control1 := (&ControlBuilder{client: suite.client, AllFields: true}).MustNew(testUser.UserCtx, t)
	control2 := (&ControlBuilder{client: suite.client, AllFields: true}).MustNew(testUser.UserCtx, t)

	// create one without a subcategory
	control3 := (&ControlBuilder{client: suite.client}).MustNew(testUser.UserCtx, t)

	// create one with a duplicate subcategory
	control4 := (&ControlBuilder{client: suite.client, Subcategory: control1.Subcategory}).MustNew(testUser.UserCtx, t)

	// create one with a different framework
	standard := (&StandardBuilder{client: suite.client}).MustNew(testUser.UserCtx, t)
	control5 := (&ControlBuilder{client: suite.client, AllFields: true, StandardID: standard.ID}).MustNew(testUser.UserCtx, t)

	// add default where to limit overlap between tests
	defaultWhere := &testclient.ControlWhereInput{
		OwnerIDIn: []string{testUser.OrganizationID},
	}

	testCases := []struct {
		name           string
		client         *testclient.TestClient
		where          *testclient.ControlWhereInput
		ctx            context.Context
		expectedErr    string
		expectedResult []*testclient.GetControlSubcategoriesWithFramework_ControlSubcategoriesByFramework
	}{
		{
			name:   "happy path, get control subcategories",
			where:  defaultWhere,
			client: suite.client.api,
			ctx:    testUser.UserCtx,
			expectedResult: []*testclient.GetControlSubcategoriesWithFramework_ControlSubcategoriesByFramework{
				{
					Node: testclient.GetControlSubcategoriesWithFramework_ControlSubcategoriesByFramework_Node{
						Name:               control1.Subcategory,
						ReferenceFramework: &customFramework,
					},
				},
				{
					Node: testclient.GetControlSubcategoriesWithFramework_ControlSubcategoriesByFramework_Node{
						Name:               control2.Subcategory,
						ReferenceFramework: &customFramework,
					},
				},
				{
					Node: testclient.GetControlSubcategoriesWithFramework_ControlSubcategoriesByFramework_Node{
						Name:               control5.Subcategory,
						ReferenceFramework: &standard.ShortName,
					},
				},
			},
		},
		{
			name:   "filter by standard, one result expected",
			client: suite.client.api,
			ctx:    testUser.UserCtx,
			where: &testclient.ControlWhereInput{
				StandardID: &standard.ID,
			},
			expectedResult: []*testclient.GetControlSubcategoriesWithFramework_ControlSubcategoriesByFramework{
				{
					Node: testclient.GetControlSubcategoriesWithFramework_ControlSubcategoriesByFramework_Node{
						Name:               control5.Subcategory,
						ReferenceFramework: &standard.ShortName,
					},
				},
			},
		},
		{
			name: "no controls, no results",
			where: &testclient.ControlWhereInput{
				OwnerIDIn: []string{testUserAnother.OrganizationID},
			},
			client:         suite.client.api,
			ctx:            testUserAnother.UserCtx,
			expectedResult: []*testclient.GetControlSubcategoriesWithFramework_ControlSubcategoriesByFramework{},
		},
	}

	for _, tc := range testCases {
		t.Run("Get Subcategories "+tc.name, func(t *testing.T) {
			resp, err := tc.client.GetControlSubcategoriesWithFramework(tc.ctx, tc.where)
			if tc.expectedErr != "" {

				assert.ErrorContains(t, err, tc.expectedErr)
				return
			}

			assert.NilError(t, err)
			assert.Assert(t, resp != nil)

			// sort the categories so they are consistent
			slices.SortFunc(tc.expectedResult, func(a, b *testclient.GetControlSubcategoriesWithFramework_ControlSubcategoriesByFramework) int {
				return cmp.Compare(a.Node.Name, b.Node.Name)
			})

			for _, category := range tc.expectedResult {
				foundCat := false
				for _, respCat := range resp.ControlSubcategoriesByFramework {
					if category.Node.Name == respCat.Node.Name && category.Node.ReferenceFramework != nil && respCat.Node.ReferenceFramework != nil &&
						*category.Node.ReferenceFramework == *respCat.Node.ReferenceFramework {
						foundCat = true
						break
					}
				}
				assert.Check(t, foundCat, "Expected subcategory %s to be in the response", category.Node.Name)
			}

			for _, category := range resp.ControlSubcategoriesByFramework {
				// check for empty categories
				assert.Check(t, category.Node.Name != "")
			}
		})
	}

	// cleanup created controls
	(&Cleanup[*generated.ControlDeleteOne]{client: suite.client.db.Control, IDs: []string{control1.ID, control2.ID, control3.ID, control4.ID, control5.ID}}).MustDelete(testUser.UserCtx, t)
	(&Cleanup[*generated.StandardDeleteOne]{client: suite.client.db.Standard, ID: standard.ID}).MustDelete(testUser.UserCtx, t)
}

func TestQueryControlGroupsByCategory(t *testing.T) {
	user1 := suite.userBuilder(context.Background(), t)

	// create controls with categories and subcategories
	control1 := (&ControlBuilder{client: suite.client, AllFields: true}).MustNew(user1.UserCtx, t)
	control2 := (&ControlBuilder{client: suite.client, AllFields: true}).MustNew(user1.UserCtx, t)

	// create one without a category
	control3 := (&ControlBuilder{client: suite.client}).MustNew(user1.UserCtx, t)

	// create one with a duplicate category
	control4 := (&ControlBuilder{client: suite.client, Category: control1.Category}).MustNew(user1.UserCtx, t)

	// create one with a different framework
	standard := (&StandardBuilder{client: suite.client}).MustNew(user1.UserCtx, t)

	// make sure categories are unique across tests or you'll have a bad time
	// with test conflicts
	category := "Meow-" + ulids.New().String()
	control5 := (&ControlBuilder{client: suite.client, Category: category, StandardID: standard.ID}).MustNew(user1.UserCtx, t)
	// create another with the another category
	control6 := (&ControlBuilder{client: suite.client, Category: "Woof-" + ulids.New().String(), StandardID: standard.ID}).MustNew(user1.UserCtx, t)
	// create one with with duplicate category
	control7 := (&ControlBuilder{client: suite.client, Category: category, StandardID: standard.ID}).MustNew(user1.UserCtx, t)

	// create another without a category to test multiple controls in "No Category"
	control8 := (&ControlBuilder{client: suite.client}).MustNew(user1.UserCtx, t)

	// add default where to limit overlap between tests
	defaultWhere := &testclient.ControlWhereInput{
		OwnerIDIn: []string{user1.OrganizationID},
	}

	// track cursor for pagination
	var cursor string
	testCases := []struct {
		name               string
		client             *testclient.TestClient
		first              *int64
		after              *string
		where              *testclient.ControlWhereInput
		category           *string
		ctx                context.Context
		expectedErr        string
		expectedCategories map[string]struct{}
	}{
		{
			name:   "happy path, get control categories",
			where:  defaultWhere,
			client: suite.client.api,
			ctx:    user1.UserCtx,
			expectedCategories: map[string]struct{}{
				control1.Category: {},
				control2.Category: {},
				control5.Category: {},
				control6.Category: {},
				"No Category":     {},
			},
		},
		{
			name:   "happy path, get control categories",
			where:  defaultWhere,
			client: suite.client.api,
			ctx:    user1.UserCtx,
			first:  lo.ToPtr(int64(1)), // test pagination
		},
		{
			name:        "happy path, get control categories",
			where:       defaultWhere,
			client:      suite.client.api,
			ctx:         user1.UserCtx,
			first:       lo.ToPtr(int64(1)),                                // test pagination
			after:       &cursor,                                           // use the cursor from the previous test
			expectedErr: "category must be provided when using pagination", // required when using pagination
		},
		{
			name:     "happy path, get control for specific category",
			where:    defaultWhere,
			client:   suite.client.api,
			ctx:      user1.UserCtx,
			first:    lo.ToPtr(int64(1)), // test pagination
			after:    &cursor,            // use the cursor from the previous test
			category: &category,          // filter by category
		},
		{
			name:     "happy path, get next result for specific category",
			client:   suite.client.api,
			ctx:      user1.UserCtx,
			first:    lo.ToPtr(int64(1)), // test pagination
			after:    &cursor,            // use the cursor from the previous test
			category: &category,          // filter by category
			expectedCategories: map[string]struct{}{
				category: {},
			},
		},
		{
			name:     "happy path, get next result for specific category, no more results",
			where:    defaultWhere,
			client:   suite.client.api,
			ctx:      user1.UserCtx,
			first:    lo.ToPtr(int64(1)), // test pagination
			after:    &cursor,            // use the cursor from the previous test
			category: &category,          // filter by category
			expectedCategories: map[string]struct{}{
				category: {},
			},
		},
		{
			name:   "filter by standard, two results expected",
			client: suite.client.api,
			ctx:    user1.UserCtx,
			where: &testclient.ControlWhereInput{
				StandardID: &standard.ID,
			},
			expectedCategories: map[string]struct{}{
				control5.Category: {},
				control6.Category: {},
			},
		},
		{
			name:     "happy path, get controls in No Category",
			where:    defaultWhere,
			client:   suite.client.api,
			ctx:      user1.UserCtx,
			category: lo.ToPtr("No Category"),
			expectedCategories: map[string]struct{}{
				"No Category": {},
			},
		},
		{
			name:   "no controls, no results",
			where:  defaultWhere,
			client: suite.client.api,
			ctx:    testUser2.UserCtx,
		},
	}

	for _, tc := range testCases {
		t.Run("Get Controls By Categories "+tc.name, func(t *testing.T) {
			resp, err := tc.client.GetControlsGroupByCategory(tc.ctx, tc.first, nil, tc.after, nil, tc.where, nil, tc.category)
			if tc.expectedErr != "" {
				assert.ErrorContains(t, err, tc.expectedErr)
				return
			}

			assert.NilError(t, err)
			assert.Assert(t, resp != nil)

			if tc.first != nil {
				if resp.ControlsGroupByCategory.Edges[0].Node.Controls.PageInfo.HasNextPage {
					cursor = *resp.ControlsGroupByCategory.Edges[0].Node.Controls.PageInfo.EndCursor
				}
			}

			if tc.expectedCategories != nil {
				for cat := range tc.expectedCategories {
					foundCat := false
					for _, edge := range resp.ControlsGroupByCategory.Edges {
						if edge.Node.Category == cat {
							foundCat = true

							if cat == "No Category" && tc.category != nil && *tc.category == "No Category" {
								assert.Check(t, edge.Node.Controls.TotalCount == 2, "No Category group should contain exactly 2 controls (control3 and control8)")
							}
							break
						}
					}
					assert.Check(t, foundCat, "Expected category %s to be in the response", cat)
				}
			}
		})
	}

	// cleanup created controls
	(&Cleanup[*generated.StandardDeleteOne]{client: suite.client.db.Standard, ID: standard.ID}).MustDelete(user1.UserCtx, t)
	(&Cleanup[*generated.ControlDeleteOne]{client: suite.client.db.Control, IDs: []string{control1.ID, control2.ID, control3.ID, control4.ID, control5.ID, control6.ID, control7.ID, control8.ID}}).MustDelete(user1.UserCtx, t)
}

func TestMutationUpdateBulkControl(t *testing.T) {
	program1 := (&ProgramBuilder{client: suite.client, EditorIDs: testUser1.GroupID}).MustNew(testUser1.UserCtx, t)
	program2 := (&ProgramBuilder{client: suite.client, EditorIDs: testUser1.GroupID}).MustNew(testUser1.UserCtx, t)

	control1 := (&ControlBuilder{client: suite.client, ProgramID: program1.ID}).MustNew(testUser1.UserCtx, t)
	control2 := (&ControlBuilder{client: suite.client, ProgramID: program1.ID}).MustNew(testUser1.UserCtx, t)
	control3 := (&ControlBuilder{client: suite.client, ProgramID: program1.ID}).MustNew(testUser1.UserCtx, t)

	subcontrol1 := (&SubcontrolBuilder{client: suite.client, ControlID: control1.ID}).MustNew(testUser1.UserCtx, t)
	subcontrol2 := (&SubcontrolBuilder{client: suite.client, ControlID: control2.ID}).MustNew(testUser1.UserCtx, t)

	ownerGroup := (&GroupBuilder{client: suite.client}).MustNew(testUser1.UserCtx, t)
	delegateGroup := (&GroupBuilder{client: suite.client}).MustNew(testUser1.UserCtx, t)

	// create control implementation to be associated with the control
	controlImplementation := (&ControlImplementationBuilder{client: suite.client}).MustNew(testUser1.UserCtx, t)

	// add adminUser to the program so that they can update the control
	(&ProgramMemberBuilder{client: suite.client, ProgramID: program1.ID, UserID: adminUser.ID, Role: enums.RoleAdmin.String()}).MustNew(testUser1.UserCtx, t)

	// create another user and add them to the same organization and group as testUser1
	// this will allow us to test the group editor permissions
	anotherViewerUser := suite.userBuilder(context.Background(), t)
	suite.addUserToOrganization(testUser1.UserCtx, t, &anotherViewerUser, enums.RoleMember, testUser1.OrganizationID)

	groupMember := (&GroupMemberBuilder{client: suite.client, UserID: anotherViewerUser.ID}).MustNew(testUser1.UserCtx, t)

	controlAnotherUser := (&ControlBuilder{client: suite.client}).MustNew(testUser2.UserCtx, t)

	// ensure the user does not currently have access to update the control
	res, err := suite.client.api.UpdateBulkControl(testUser2.UserCtx, []string{control1.ID}, testclient.UpdateControlInput{
		Status: lo.ToPtr(enums.ControlStatusPreparing),
	})

	assert.Assert(t, is.Nil(err))
	// make sure nothing was updated
	assert.Equal(t, len(res.UpdateBulkControl.Controls), 0)

	testCases := []struct {
		name                 string
		ids                  []string
		input                testclient.UpdateControlInput
		client               *testclient.TestClient
		ctx                  context.Context
		expectedErr          string
		expectedUpdatedCount int
	}{
		{
			name: "happy path, update status on multiple controls",
			ids:  []string{control1.ID, control2.ID, control3.ID},
			input: testclient.UpdateControlInput{
				Status: &enums.ControlStatusPreparing,
			},
			client:               suite.client.api,
			ctx:                  testUser1.UserCtx,
			expectedUpdatedCount: 3,
		},
		{
			name: "happy path, clear operations and editor permissions",
			ids:  []string{control1.ID, control2.ID},
			input: testclient.UpdateControlInput{
				ClearReferences:       lo.ToPtr(true),
				ClearMappedCategories: lo.ToPtr(true),
				AddEditorIDs:          []string{groupMember.GroupID},
			},
			client:               suite.client.api,
			ctx:                  testUser1.UserCtx,
			expectedUpdatedCount: 2,
		},
		{
			name:        "empty ids array",
			ids:         []string{},
			input:       testclient.UpdateControlInput{Description: lo.ToPtr("test")},
			client:      suite.client.api,
			ctx:         testUser1.UserCtx,
			expectedErr: "ids is required",
		},
		{
			name: "mixed success and failure - some controls not authorized",
			ids:  []string{control1.ID, controlAnotherUser.ID}, // second control should fail authorization
			input: testclient.UpdateControlInput{
				Status: &enums.ControlStatusPreparing,
			},
			client:               suite.client.api,
			ctx:                  testUser1.UserCtx,
			expectedUpdatedCount: 1, // only control1 should be updated
		},
		{
			name: "update allowed, user added to one of the programs",
			ids:  []string{control1.ID, control2.ID},
			input: testclient.UpdateControlInput{
				Status: &enums.ControlStatusApproved,
			},
			client:               suite.client.api,
			ctx:                  adminUser.UserCtx,
			expectedUpdatedCount: 2,
		},
		{
			name: "update not allowed, no permissions to controls",
			ids:  []string{control1.ID},
			input: testclient.UpdateControlInput{
				Status: &enums.ControlStatusPreparing,
			},
			client:               suite.client.api,
			ctx:                  testUser2.UserCtx,
			expectedUpdatedCount: 0, // should not find any controls to update
		},
		{
			name: "update control type and category on multiple controls",
			ids:  []string{control1.ID, control2.ID, control3.ID},
			input: testclient.UpdateControlInput{
				ControlType:    &enums.ControlTypeDetective,
				Category:       lo.ToPtr("Availability"),
				ControlOwnerID: &ownerGroup.ID,
			},
			client:               suite.client.api,
			ctx:                  testUser1.UserCtx,
			expectedUpdatedCount: 3,
		},
		{
			name: "add programs and control implementations to multiple controls",
			ids:  []string{control1.ID, control2.ID},
			input: testclient.UpdateControlInput{
				AddProgramIDs:               []string{program2.ID},
				AddControlImplementationIDs: []string{controlImplementation.ID},
				Tags:                        []string{"bulk", "update"},
			},
			client:               suite.client.api,
			ctx:                  testUser1.UserCtx,
			expectedUpdatedCount: 2,
		},
	}

	for _, tc := range testCases {
		t.Run("Bulk Update "+tc.name, func(t *testing.T) {
			resp, err := tc.client.UpdateBulkControl(tc.ctx, tc.ids, tc.input)
			if tc.expectedErr != "" {
				assert.ErrorContains(t, err, tc.expectedErr)
				return
			}

			assert.NilError(t, err)
			assert.Assert(t, resp != nil)

			assert.Check(t, is.Len(resp.UpdateBulkControl.Controls, tc.expectedUpdatedCount))
			assert.Check(t, is.Len(resp.UpdateBulkControl.UpdatedIDs, tc.expectedUpdatedCount))

			// verify all returned controls have the expected values from tc.input
			for _, control := range resp.UpdateBulkControl.Controls {
				if tc.input.Description != nil {
					assert.Check(t, is.Equal(*tc.input.Description, *control.Description))
				}

				if tc.input.Status != nil {
					assert.Check(t, is.Equal(*tc.input.Status, *control.Status))
				}

				if tc.input.Tags != nil {
					assert.Check(t, is.DeepEqual(tc.input.Tags, control.Tags))
				}

				if tc.input.ControlType != nil {
					assert.Check(t, is.Equal(*tc.input.ControlType, *control.ControlType))
				}

				if tc.input.Category != nil {
					assert.Check(t, is.Equal(*tc.input.Category, *control.Category))
				}

				if tc.input.ControlOwnerID != nil {
					assert.Check(t, control.ControlOwner != nil)
					assert.Check(t, is.Equal(*tc.input.ControlOwnerID, control.ControlOwner.ID))
				}

				if tc.input.DelegateID != nil {
					assert.Check(t, control.Delegate != nil)
					assert.Check(t, is.Equal(*tc.input.DelegateID, control.Delegate.ID))
				}

				if tc.input.AppendReferences != nil {
					assert.Check(t, is.DeepEqual(tc.input.AppendReferences, control.References))
				}

				if tc.input.ClearReferences != nil && *tc.input.ClearReferences {
					assert.Check(t, is.Len(control.References, 0))
				}

				if tc.input.AppendMappedCategories != nil {
					assert.Check(t, is.DeepEqual(tc.input.AppendMappedCategories, control.MappedCategories))
				}

				if tc.input.ClearMappedCategories != nil && *tc.input.ClearMappedCategories {
					assert.Check(t, is.Len(control.MappedCategories, 0))
				}

				if tc.input.AppendControlQuestions != nil {
					assert.Check(t, is.DeepEqual(tc.input.AppendControlQuestions, control.ControlQuestions))
				}

				if tc.input.AppendAssessmentObjectives != nil {
					assert.Check(t, is.DeepEqual(tc.input.AppendAssessmentObjectives, control.AssessmentObjectives))
				}

				if tc.input.AddControlImplementationIDs != nil {
					assert.Check(t, is.Len(control.ControlImplementations.Edges, len(tc.input.AddControlImplementationIDs)))
				}

				// ensure the program is set
				if len(tc.input.AddProgramIDs) > 0 {
					foundPrograms := 0
					for _, programID := range tc.input.AddProgramIDs {
						for _, edge := range control.Programs.Edges {
							if edge.Node.ID == programID {
								foundPrograms++
								break
							}
						}
					}
					assert.Check(t, foundPrograms > 0)
				}

				if len(tc.input.AddEditorIDs) > 0 {
					found := false
					for _, edge := range control.Editors.Edges {
						for _, editorID := range tc.input.AddEditorIDs {
							if edge.Node.ID == editorID {
								found = true
								break
							}
						}
					}
					assert.Check(t, found)

					// ensure the user has access to the control now
					res, err := suite.client.api.UpdateControl(anotherViewerUser.UserCtx, control.ID, testclient.UpdateControlInput{
						Tags: []string{"bulk-test-tag"},
					})
					assert.NilError(t, err)
					assert.Check(t, res != nil)
					assert.Check(t, is.Equal(control.ID, res.UpdateControl.Control.ID))
					assert.Check(t, slices.Contains(res.UpdateControl.Control.Tags, "bulk-test-tag"))
				}
			}

			// verify that the returned IDs match the ones that were actually updated
			for _, updatedID := range resp.UpdateBulkControl.UpdatedIDs {
				found := false
				for _, expectedID := range tc.ids {
					if expectedID == updatedID {
						found = true
						break
					}
				}
				assert.Check(t, found, "Updated ID %s should be in the original request", updatedID)
			}
		})
	}

	(&Cleanup[*generated.SubcontrolDeleteOne]{client: suite.client.db.Subcontrol, IDs: []string{subcontrol1.ID, subcontrol2.ID}}).MustDelete(testUser1.UserCtx, t)
	(&Cleanup[*generated.ControlDeleteOne]{client: suite.client.db.Control, IDs: []string{control1.ID, control2.ID, control3.ID}}).MustDelete(testUser1.UserCtx, t)
	(&Cleanup[*generated.ControlDeleteOne]{client: suite.client.db.Control, ID: controlAnotherUser.ID}).MustDelete(testUser2.UserCtx, t)
	(&Cleanup[*generated.ProgramDeleteOne]{client: suite.client.db.Program, IDs: []string{program1.ID, program2.ID}}).MustDelete(testUser1.UserCtx, t)
	(&Cleanup[*generated.ControlImplementationDeleteOne]{client: suite.client.db.ControlImplementation, ID: controlImplementation.ID}).MustDelete(testUser1.UserCtx, t)
	(&Cleanup[*generated.GroupDeleteOne]{client: suite.client.db.Group, IDs: []string{ownerGroup.ID, delegateGroup.ID, groupMember.GroupID}}).MustDelete(testUser1.UserCtx, t)
}<|MERGE_RESOLUTION|>--- conflicted
+++ resolved
@@ -1027,99 +1027,6 @@
 	(&Cleanup[*generated.ProgramDeleteOne]{client: suite.client.db.Program, ID: program.ID}).MustDelete(testUser1.UserCtx, t)
 }
 
-<<<<<<< HEAD
-//func TestMutationCreateControlsByCloneCSV(t *testing.T) {
-//	validFile, err := storage.NewUploadFile("testdata/uploads/clone.csv")
-//	assert.NilError(t, err)
-//
-//	missingControlsFile, err := storage.NewUploadFile("testdata/uploads/all_missing_clone.csv")
-//	assert.NilError(t, err)
-//
-//	// create the standard and controls to be cloned
-//	standard := (&StandardBuilder{client: suite.client, IsPublic: true, Name: "MITB 1987"}).MustNew(systemAdminUser.UserCtx, t)
-//	control1 := (&ControlBuilder{client: suite.client, StandardID: standard.ID, RefCode: "AA-1", AllFields: true}).MustNew(systemAdminUser.UserCtx, t)
-//	control2 := (&ControlBuilder{client: suite.client, StandardID: standard.ID, RefCode: "AA-2", Aliases: []string{"AA 2", "ALIAS 2"}, AllFields: true}).MustNew(systemAdminUser.UserCtx, t)
-//
-//	testCases := []struct {
-//		name                  string
-//		fileInput             graphql.Upload
-//		client                *testclient.TestClient
-//		ctx                   context.Context
-//		expectedCountControls int
-//		expectedErr           string
-//	}{
-//		{
-//			name: "happy path, clone controls from csv",
-//			fileInput: graphql.Upload{
-//				File:        validFile.File,
-//				Filename:    validFile.Filename,
-//				Size:        validFile.Size,
-//				ContentType: validFile.ContentType,
-//			},
-//			client:                suite.client.api,
-//			ctx:                   testUser1.UserCtx,
-//			expectedCountControls: 2,
-//		},
-//		{
-//			name: "controls missing from system, no controls cloned",
-//			fileInput: graphql.Upload{
-//				File:        missingControlsFile.File,
-//				Filename:    missingControlsFile.Filename,
-//				Size:        missingControlsFile.Size,
-//				ContentType: missingControlsFile.ContentType,
-//			},
-//			client:                suite.client.api,
-//			ctx:                   testUser1.UserCtx,
-//			expectedCountControls: 0,
-//		},
-//	}
-//
-//	for _, tc := range testCases {
-//		t.Run("Create "+tc.name, func(t *testing.T) {
-//			resp, err := tc.client.CloneBulkCSVControl(tc.ctx, tc.fileInput)
-//			assert.NilError(t, err)
-//			assert.Check(t, resp != nil)
-//
-//			assert.Check(t, is.Len(resp.CloneBulkCSVControl.Controls, tc.expectedCountControls))
-//
-//			// sort controls so they are consistent
-//			slices.SortFunc(resp.CloneBulkCSVControl.Controls, func(a, b *testclient.CloneBulkCSVControl_CloneBulkCSVControl_Controls) int {
-//				return cmp.Compare(a.RefCode, b.RefCode)
-//			})
-//
-//			for _, control := range resp.CloneBulkCSVControl.Controls {
-//				assert.Check(t, len(control.ID) != 0)
-//				assert.Check(t, len(control.DisplayID) != 0)
-//				assert.Check(t, len(control.RefCode) != 0)
-//				assert.Check(t, len(*control.Title) != 0)
-//
-//				switch control.RefCode {
-//				case "AA-1":
-//					assert.Check(t, is.Equal(enums.ControlStatusPreparing, *control.Status))
-//					assert.Check(t, is.Equal("INT-0001", *control.ReferenceID))
-//				case "AA-2":
-//					assert.Check(t, is.Equal(enums.ControlStatusApproved, *control.Status))
-//					assert.Check(t, is.Equal("INT-0002", *control.ReferenceID))
-//
-//				}
-//
-//				assert.Check(t, control.ImplementationGuidance != nil)
-//				assert.Check(t, len(control.ControlImplementations.Edges) == 1)
-//
-//				// cleanup controls
-//				(&Cleanup[*generated.ControlDeleteOne]{client: suite.client.db.Control, ID: control.ID}).MustDelete(tc.ctx, t)
-//				// cleanup control implementation
-//				(&Cleanup[*generated.ControlImplementationDeleteOne]{client: suite.client.db.ControlImplementation, ID: control.ControlImplementations.Edges[0].Node.ID}).MustDelete(tc.ctx, t)
-//
-//			}
-//		})
-//	}
-//
-//	// cleanup created controls and standards
-//	(&Cleanup[*generated.ControlDeleteOne]{client: suite.client.db.Control, IDs: []string{control1.ID, control2.ID}}).MustDelete(systemAdminUser.UserCtx, t)
-//	(&Cleanup[*generated.StandardDeleteOne]{client: suite.client.db.Standard, IDs: []string{standard.ID}}).MustDelete(systemAdminUser.UserCtx, t)
-//}
-=======
 func TestMutationCreateControlsByCloneCSV(t *testing.T) {
 	validFile, err := objects.NewUploadFile("testdata/uploads/clone.csv")
 	assert.NilError(t, err)
@@ -1242,7 +1149,6 @@
 	(&Cleanup[*generated.ControlDeleteOne]{client: suite.client.db.Control, IDs: []string{control1.ID, control2.ID}}).MustDelete(systemAdminUser.UserCtx, t)
 	(&Cleanup[*generated.StandardDeleteOne]{client: suite.client.db.Standard, IDs: []string{standard.ID}}).MustDelete(systemAdminUser.UserCtx, t)
 }
->>>>>>> 594e154c
 
 func TestMutationCreateControlsByCloneWithFilter(t *testing.T) {
 	publicStandard := (&StandardBuilder{client: suite.client, IsPublic: true}).MustNew(systemAdminUser.UserCtx, t)
