--- conflicted
+++ resolved
@@ -84,35 +84,8 @@
 	return testUser
 }
 
-<<<<<<< HEAD
-type OrgModuleBuilder struct {
-	client *client
-
-	OwnerID string
-	Module  models.OrgModule
-	Active  bool
-}
-
-func (om *OrgModuleBuilder) MustNew(ctx context.Context, t *testing.T) *ent.OrgModule {
-	ctx = setContext(ctx, om.client.db)
-
-	if om.Module == "" {
-		om.Module = "test_module"
-	}
-
-	orgModule, err := om.client.db.OrgModule.Create().
-		SetOwnerID(om.OwnerID).
-		SetModule(om.Module).
-		SetActive(om.Active).
-		Save(ctx)
-	assert.NilError(t, err)
-
-	return orgModule
-}
-=======
 var seedOnce sync.Once
 var seedErr error
->>>>>>> ea3c3736
 
 // setupTestData creates test users and sets up the clients with the necessary tokens
 // this includes three users, two with personal orgs and organizations, and one that is a member of the first user's organization
