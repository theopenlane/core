--- conflicted
+++ resolved
@@ -1,49 +1,5 @@
-<<<<<<< HEAD
-
-mutation CreateBulkCSVJobResult($input: Upload!) {
-  createBulkCSVJobResult(input: $input) {
-    jobResults {
-      createdAt
-      createdBy
-      exitCode
-      fileID
-      finishedAt
-      id
-      ownerID
-      scheduledJobID
-      startedAt
-      status
-      updatedAt
-      updatedBy
-    }
-  }
-}
-
-mutation CreateBulkJobResult($input: [CreateJobResultInput!]) {
-  createBulkJobResult(input: $input) {
-    jobResults {
-      createdAt
-      createdBy
-      exitCode
-      fileID
-      finishedAt
-      id
-      ownerID
-      scheduledJobID
-      startedAt
-      status
-      updatedAt
-      updatedBy
-    }
-  }
-}
-
 mutation CreateJobResult($input: CreateJobResultInput!, $jobResultFiles: [Upload!]) {
   createJobResult(input: $input, jobResultFiles: $jobResultFiles) {
-=======
-mutation CreateJobResult($input: CreateJobResultInput!) {
-  createJobResult(input: $input) {
->>>>>>> 2949580b
     jobResult {
       createdAt
       createdBy
@@ -94,6 +50,7 @@
     }
   }
 }
+
 query GetJobResultByID($jobResultId: ID!) {
   jobResult(id: $jobResultId) {
     createdAt
@@ -138,8 +95,13 @@
     }
   }
 }
-mutation UpdateJobResult($updateJobResultId: ID!, $input: UpdateJobResultInput!) {
-  updateJobResult(id: $updateJobResultId, input: $input) {
+
+mutation UpdateJobResult($updateJobResultId: ID!, $input: UpdateJobResultInput!, $jobResultFiles: [Upload!]) {
+  updateJobResult(
+    id: $updateJobResultId
+    input: $input
+    jobResultFiles: $jobResultFiles
+  ) {
     jobResult {
       createdAt
       createdBy
