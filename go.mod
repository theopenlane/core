module github.com/theopenlane/core

go 1.23.3

replace github.com/oNaiPs/go-generate-fast => github.com/golanglemonade/go-generate-fast v0.0.0-20241211000619-c8e4743fac43

require (
	ariga.io/entcache v0.1.0
	dario.cat/mergo v1.0.1
	entgo.io/contrib v0.6.0
	entgo.io/ent v0.14.1
	github.com/99designs/gqlgen v0.17.60
	github.com/99designs/keyring v1.2.2
	github.com/TylerBrock/colorjson v0.0.0-20200706003622-8a50f05110d2
	github.com/Yamashou/gqlgenc v0.27.2
	github.com/alicebob/miniredis/v2 v2.33.0
	github.com/alitto/pond/v2 v2.1.5
	github.com/aws/aws-sdk-go-v2/config v1.28.6
	github.com/aws/aws-sdk-go-v2/credentials v1.17.47
	github.com/aws/aws-sdk-go-v2/service/s3 v1.71.0
	github.com/barkimedes/go-deepcopy v0.0.0-20220514131651-17c30cfc62df
	github.com/brianvoe/gofakeit/v7 v7.1.2
	github.com/danielgtaylor/huma/v2 v2.27.0
	github.com/dustinkirkland/golang-petname v0.0.0-20240428194347-eebcea082ee0
	github.com/gertd/go-pluralize v0.2.1
	github.com/getkin/kin-openapi v0.128.0
	github.com/go-viper/mapstructure/v2 v2.2.1
	github.com/go-webauthn/webauthn v0.11.2
	github.com/gocarina/gocsv v0.0.0-20240520201108-78e41c74b4b1
	github.com/golang-jwt/jwt/v5 v5.2.1
	github.com/google/uuid v1.6.0
	github.com/gorilla/websocket v1.5.3
	github.com/hashicorp/go-multierror v1.1.1
	github.com/invopop/jsonschema v0.12.0
	github.com/invopop/yaml v0.3.1
	github.com/jackc/pgx/v5 v5.7.1
	github.com/knadh/koanf/parsers/yaml v0.1.0
	github.com/knadh/koanf/providers/env v1.0.0
	github.com/knadh/koanf/providers/file v1.1.2
	github.com/knadh/koanf/providers/posflag v0.1.0
	github.com/knadh/koanf/v2 v2.1.2
	github.com/lestrrat-go/jwx/v2 v2.1.3
	github.com/manifoldco/promptui v0.9.0
	github.com/mcuadros/go-defaults v1.2.0
	github.com/mitchellh/go-homedir v1.1.0
	github.com/nyaruka/phonenumbers v1.4.3
	github.com/oNaiPs/go-generate-fast v0.0.0-00010101000000-000000000000
	github.com/oklog/ulid/v2 v2.1.0
	github.com/openfga/go-sdk v0.6.3
	github.com/pkg/errors v0.9.1
	github.com/pressly/goose/v3 v3.23.0
	github.com/prometheus/client_golang v1.20.5
	github.com/ravilushqa/otelgqlgen v0.17.0
	github.com/redis/go-redis/v9 v9.7.0
	github.com/riverqueue/river v0.14.2
	github.com/riverqueue/river/riverdriver/riverpgxv5 v0.14.2
	github.com/rs/zerolog v1.33.0
	github.com/samber/lo v1.47.0
	github.com/santhosh-tekuri/jsonschema/v6 v6.0.1
	github.com/sebdah/goldie/v2 v2.5.5
	github.com/spf13/cobra v1.8.1
	github.com/stoewer/go-strcase v1.3.0
	github.com/stretchr/testify v1.10.0
	github.com/theopenlane/beacon v0.1.0
	github.com/theopenlane/echo-prometheus v0.1.0
	github.com/theopenlane/echox v0.2.0
	github.com/theopenlane/emailtemplates v0.1.2
	github.com/theopenlane/entx v0.2.4
	github.com/theopenlane/gqlgen-plugins v0.3.1
	github.com/theopenlane/httpsling v0.2.1
	github.com/theopenlane/iam v0.4.3
	github.com/theopenlane/newman v0.1.1
	github.com/theopenlane/riverboat v0.0.7
	github.com/theopenlane/utils v0.4.2
	github.com/vektah/gqlparser/v2 v2.5.20
	github.com/wk8/go-ordered-map/v2 v2.1.8
	github.com/wundergraph/graphql-go-tools v1.67.4
	gocloud.dev v0.40.0
	golang.org/x/crypto v0.30.0
	golang.org/x/oauth2 v0.24.0
	golang.org/x/term v0.27.0
	golang.org/x/text v0.21.0
	golang.org/x/tools v0.28.0
)

require (
<<<<<<< HEAD
	atomicgo.dev/cursor v0.2.0 // indirect
	atomicgo.dev/keyboard v0.2.9 // indirect
	atomicgo.dev/schedule v0.1.0 // indirect
=======
	4d63.com/gocheckcompilerdirectives v1.2.1 // indirect
	4d63.com/gochecknoglobals v0.2.1 // indirect
>>>>>>> 18e23bff
	cel.dev/expr v0.18.0 // indirect
	github.com/4meepo/tagalign v1.3.4 // indirect
	github.com/Abirdcfly/dupword v0.1.3 // indirect
	github.com/Antonboom/errname v1.0.0 // indirect
	github.com/Antonboom/nilnil v1.0.0 // indirect
	github.com/Antonboom/testifylint v1.5.2 // indirect
	github.com/BurntSushi/toml v1.4.1-0.20241028111116-b7406c026f5a // indirect
	github.com/Crocmagnon/fatcontext v0.5.3 // indirect
	github.com/Djarvur/go-err113 v0.0.0-20210108212216-aea10b59be24 // indirect
	github.com/GaijinEntertainment/go-exhaustruct/v3 v3.3.0 // indirect
	github.com/Masterminds/semver/v3 v3.3.1 // indirect
	github.com/OpenPeeDeeP/depguard/v2 v2.2.0 // indirect
	github.com/Yiling-J/theine-go v0.6.0 // indirect
	github.com/alecthomas/go-check-sumtype v0.2.0 // indirect
	github.com/alexkohler/nakedret/v2 v2.0.5 // indirect
	github.com/alexkohler/prealloc v1.0.0 // indirect
	github.com/alingse/asasalint v0.0.11 // indirect
	github.com/ashanbrown/forbidigo v1.6.0 // indirect
	github.com/ashanbrown/makezero v1.2.0 // indirect
	github.com/aws/aws-sdk-go-v2/aws/protocol/eventstream v1.6.7 // indirect
	github.com/aws/aws-sdk-go-v2/feature/ec2/imds v1.16.21 // indirect
	github.com/aws/aws-sdk-go-v2/internal/configsources v1.3.25 // indirect
	github.com/aws/aws-sdk-go-v2/internal/endpoints/v2 v2.6.25 // indirect
	github.com/aws/aws-sdk-go-v2/internal/ini v1.8.1 // indirect
	github.com/aws/aws-sdk-go-v2/internal/v4a v1.3.25 // indirect
	github.com/aws/aws-sdk-go-v2/service/internal/accept-encoding v1.12.1 // indirect
	github.com/aws/aws-sdk-go-v2/service/internal/checksum v1.4.6 // indirect
	github.com/aws/aws-sdk-go-v2/service/internal/presigned-url v1.12.6 // indirect
	github.com/aws/aws-sdk-go-v2/service/internal/s3shared v1.18.6 // indirect
	github.com/aws/aws-sdk-go-v2/service/sso v1.24.7 // indirect
	github.com/aws/aws-sdk-go-v2/service/ssooidc v1.28.6 // indirect
	github.com/aws/aws-sdk-go-v2/service/sts v1.33.2 // indirect
	github.com/aws/smithy-go v1.22.1 // indirect
<<<<<<< HEAD
	github.com/containerd/console v1.0.3 // indirect
=======
	github.com/bitfield/gotestdox v0.2.2 // indirect
	github.com/bkielbasa/cyclop v1.2.3 // indirect
	github.com/blizzy78/varnamelen v0.8.0 // indirect
	github.com/bmatcuk/doublestar/v4 v4.7.1 // indirect
	github.com/bombsimon/wsl/v4 v4.4.1 // indirect
	github.com/breml/bidichk v0.3.2 // indirect
	github.com/breml/errchkjson v0.4.0 // indirect
	github.com/butuzov/ireturn v0.3.1 // indirect
	github.com/butuzov/mirror v1.3.0 // indirect
	github.com/catenacyber/perfsprint v0.7.1 // indirect
	github.com/ccojocar/zxcvbn-go v1.0.2 // indirect
	github.com/charithe/durationcheck v0.0.10 // indirect
	github.com/chavacava/garif v0.1.0 // indirect
	github.com/cheekybits/genny v1.0.0 // indirect
	github.com/ckaznocha/intrange v0.3.0 // indirect
>>>>>>> 18e23bff
	github.com/containerd/log v0.1.0 // indirect
	github.com/containerd/platforms v0.2.1 // indirect
	github.com/cpuguy83/dockercfg v0.3.2 // indirect
	github.com/curioswitch/go-reassign v0.3.0 // indirect
	github.com/daixiang0/gci v0.13.5 // indirect
	github.com/denis-tingaikin/go-header v0.5.0 // indirect
	github.com/distribution/reference v0.6.0 // indirect
	github.com/dnephin/pflag v1.0.7 // indirect
	github.com/docker/docker v27.3.1+incompatible // indirect
	github.com/ettle/strcase v0.2.0 // indirect
	github.com/fatih/structtag v1.2.0 // indirect
	github.com/firefart/nonamedreturns v1.0.5 // indirect
	github.com/fzipp/gocyclo v0.6.0 // indirect
	github.com/ghostiam/protogetter v0.3.8 // indirect
	github.com/go-bindata/go-bindata v3.1.2+incompatible // indirect
	github.com/go-critic/go-critic v0.11.5 // indirect
	github.com/go-ole/go-ole v1.2.6 // indirect
	github.com/go-toolsmith/astcast v1.1.0 // indirect
	github.com/go-toolsmith/astcopy v1.1.0 // indirect
	github.com/go-toolsmith/astequal v1.2.0 // indirect
	github.com/go-toolsmith/astfmt v1.1.0 // indirect
	github.com/go-toolsmith/astp v1.1.0 // indirect
	github.com/go-toolsmith/strparse v1.1.0 // indirect
	github.com/go-toolsmith/typep v1.1.0 // indirect
	github.com/go-xmlfmt/xmlfmt v1.1.3 // indirect
	github.com/gobuffalo/flect v1.0.3 // indirect
	github.com/gobwas/glob v0.2.3 // indirect
	github.com/gofrs/flock v0.12.1 // indirect
	github.com/gogo/protobuf v1.3.2 // indirect
	github.com/golangci/dupl v0.0.0-20180902072040-3e9179ac440a // indirect
	github.com/golangci/go-printf-func-name v0.1.0 // indirect
	github.com/golangci/gofmt v0.0.0-20240816233607-d8596aa466a9 // indirect
	github.com/golangci/golangci-lint v1.62.2 // indirect
	github.com/golangci/misspell v0.6.0 // indirect
	github.com/golangci/modinfo v0.3.4 // indirect
	github.com/golangci/plugin-module-register v0.1.1 // indirect
	github.com/golangci/revgrep v0.5.3 // indirect
	github.com/golangci/unconvert v0.0.0-20240309020433-c5143eacb3ed // indirect
	github.com/google/go-github/v67 v67.0.0 // indirect
	github.com/google/gofuzz v1.2.0 // indirect
	github.com/google/shlex v0.0.0-20191202100458-e7afc7fbc510 // indirect
	github.com/gordonklaus/ineffassign v0.1.0 // indirect
	github.com/gostaticanalysis/analysisutil v0.7.1 // indirect
	github.com/gostaticanalysis/comment v1.5.0 // indirect
	github.com/gostaticanalysis/forcetypeassert v0.1.0 // indirect
	github.com/gostaticanalysis/nilerr v0.1.1 // indirect
	github.com/hashicorp/go-immutable-radix/v2 v2.1.0 // indirect
	github.com/hashicorp/go-version v1.7.0 // indirect
	github.com/hexops/gotextdiff v1.0.3 // indirect
	github.com/jessevdk/go-flags v1.6.1 // indirect
	github.com/jgautheron/goconst v1.7.1 // indirect
	github.com/jingyugao/rowserrcheck v1.1.1 // indirect
	github.com/jjti/go-spancheck v0.6.4 // indirect
	github.com/json-iterator/go v1.1.12 // indirect
	github.com/julz/importas v0.1.0 // indirect
	github.com/karamaru-alpha/copyloopvar v1.1.0 // indirect
	github.com/kisielk/errcheck v1.8.0 // indirect
	github.com/kkHAIKE/contextcheck v1.1.5 // indirect
	github.com/klauspost/cpuid/v2 v2.2.8 // indirect
<<<<<<< HEAD
	github.com/lithammer/fuzzysearch v1.1.8 // indirect
=======
	github.com/kulti/thelper v0.6.3 // indirect
	github.com/kunwardeep/paralleltest v1.0.10 // indirect
	github.com/kyoh86/exportloopref v0.1.11 // indirect
	github.com/lasiar/canonicalheader v1.1.2 // indirect
	github.com/ldez/gomoddirectives v0.6.0 // indirect
	github.com/ldez/grignotin v0.6.0 // indirect
	github.com/ldez/tagliatelle v0.7.1 // indirect
	github.com/leonklingele/grouper v1.1.2 // indirect
>>>>>>> 18e23bff
	github.com/lufia/plan9stats v0.0.0-20211012122336-39d0f177ccd0 // indirect
	github.com/macabu/inamedparam v0.1.3 // indirect
	github.com/maratori/testableexamples v1.0.0 // indirect
	github.com/maratori/testpackage v1.1.1 // indirect
	github.com/matoous/godox v0.0.0-20241202171805-94d1edd68ebb // indirect
	github.com/matryer/moq v0.5.1 // indirect
	github.com/mgechev/revive v1.5.1 // indirect
	github.com/mjibson/esc v0.2.0 // indirect
	github.com/moby/docker-image-spec v1.3.1 // indirect
	github.com/moby/patternmatcher v0.6.0 // indirect
	github.com/moby/sys/sequential v0.5.0 // indirect
	github.com/moby/sys/user v0.1.0 // indirect
	github.com/moby/sys/userns v0.1.0 // indirect
	github.com/moby/term v0.5.0 // indirect
	github.com/modern-go/concurrent v0.0.0-20180306012644-bacd9c7ef1dd // indirect
	github.com/modern-go/reflect2 v1.0.2 // indirect
	github.com/moricho/tparallel v0.3.2 // indirect
	github.com/morikuni/aec v1.0.0 // indirect
	github.com/nakabonne/nestif v0.3.1 // indirect
	github.com/nishanths/exhaustive v0.12.0 // indirect
	github.com/nishanths/predeclared v0.2.2 // indirect
	github.com/nunnatsa/ginkgolinter v0.18.3 // indirect
	github.com/polyfloyd/go-errorlint v1.7.0 // indirect
	github.com/power-devops/perfstat v0.0.0-20210106213030-5aafc221ea8c // indirect
	github.com/quasilyte/go-ruleguard v0.4.3-0.20240823090925-0fe6f58b47b1 // indirect
	github.com/quasilyte/go-ruleguard/dsl v0.3.22 // indirect
	github.com/quasilyte/gogrep v0.5.0 // indirect
	github.com/quasilyte/regex/syntax v0.0.0-20210819130434-b3f0c404a727 // indirect
	github.com/quasilyte/stdinfo v0.0.0-20220114132959-f7386bf02567 // indirect
	github.com/raeperd/recvcheck v0.1.2 // indirect
	github.com/rogpeppe/go-internal v1.13.1 // indirect
	github.com/ryancurrah/gomodguard v1.3.5 // indirect
	github.com/ryanrolds/sqlclosecheck v0.5.1 // indirect
	github.com/sanposhiho/wastedassign/v2 v2.1.0 // indirect
	github.com/santhosh-tekuri/jsonschema/v5 v5.3.1 // indirect
	github.com/sashamelentyev/interfacebloat v1.1.0 // indirect
	github.com/sashamelentyev/usestdlibvars v1.27.0 // indirect
	github.com/securego/gosec/v2 v2.21.4 // indirect
	github.com/sergi/go-diff v1.3.1 // indirect
	github.com/shazow/go-diff v0.0.0-20160112020656-b6b7b6733b8c // indirect
	github.com/shirou/gopsutil/v3 v3.24.5 // indirect
	github.com/shoenig/go-m1cpu v0.1.6 // indirect
	github.com/sivchari/containedctx v1.0.3 // indirect
	github.com/sivchari/tenv v1.12.1 // indirect
	github.com/sonatard/noctx v0.1.0 // indirect
	github.com/sourcegraph/go-diff v0.7.0 // indirect
	github.com/ssgreg/nlreturn/v2 v2.2.1 // indirect
	github.com/stbenjam/no-sprintf-host-port v0.2.0 // indirect
	github.com/tdakkota/asciicheck v0.3.0 // indirect
	github.com/testcontainers/testcontainers-go v0.34.0 // indirect
	github.com/testcontainers/testcontainers-go/modules/openfga v0.34.0 // indirect
	github.com/tetafro/godot v1.4.18 // indirect
	github.com/timakin/bodyclose v0.0.0-20241017074824-adbc21e6bf36 // indirect
	github.com/timonwong/loggercheck v0.10.1 // indirect
	github.com/tklauser/go-sysconf v0.3.12 // indirect
	github.com/tklauser/numcpus v0.6.1 // indirect
<<<<<<< HEAD
	github.com/xo/terminfo v0.0.0-20220910002029-abceb7e1c41e // indirect
	github.com/yusufpapurcu/wmi v1.2.3 // indirect
=======
	github.com/tomarrell/wrapcheck/v2 v2.10.0 // indirect
	github.com/tommy-muehle/go-mnd/v2 v2.5.1 // indirect
	github.com/ultraware/funlen v0.1.0 // indirect
	github.com/ultraware/whitespace v0.1.1 // indirect
	github.com/uudashr/gocognit v1.2.0 // indirect
	github.com/uudashr/iface v1.3.0 // indirect
	github.com/xen0n/gosmopolitan v1.2.2 // indirect
	github.com/yagipy/maintidx v1.0.0 // indirect
	github.com/yeya24/promlinter v0.3.0 // indirect
	github.com/ykadowak/zerologlint v0.1.5 // indirect
	github.com/yusufpapurcu/wmi v1.2.4 // indirect
>>>>>>> 18e23bff
	github.com/zeebo/xxh3 v1.0.2 // indirect
	gitlab.com/bosi/decorder v0.4.2 // indirect
	go-simpler.org/musttag v0.13.0 // indirect
	go-simpler.org/sloglint v0.7.2 // indirect
	go.uber.org/automaxprocs v1.6.0 // indirect
	go.uber.org/mock v0.5.0 // indirect
	golang.org/x/exp/typeparams v0.0.0-20241210194714-1829a127f884 // indirect
	gonum.org/v1/gonum v0.15.1 // indirect
	gopkg.in/VividCortex/ewma.v1 v1.1.1 // indirect
	gopkg.in/fatih/color.v1 v1.7.0 // indirect
	gopkg.in/inf.v0 v0.9.1 // indirect
	gopkg.in/mattn/go-colorable.v0 v0.1.0 // indirect
	gopkg.in/mattn/go-isatty.v0 v0.0.4 // indirect
	gopkg.in/mattn/go-runewidth.v0 v0.0.4 // indirect
	gopkg.in/yaml.v2 v2.4.0 // indirect
	gotest.tools/gotestsum v1.12.0 // indirect
	honnef.co/go/tools v0.5.1 // indirect
	k8s.io/api v0.31.3 // indirect
	k8s.io/apiextensions-apiserver v0.31.3 // indirect
	k8s.io/apimachinery v0.31.3 // indirect
	k8s.io/klog/v2 v2.130.1 // indirect
	k8s.io/utils v0.0.0-20241210054802-24370beab758 // indirect
	mvdan.cc/gofumpt v0.7.0 // indirect
	mvdan.cc/unparam v0.0.0-20240917084806-57a3b4290ba3 // indirect
	sigs.k8s.io/controller-tools v0.16.5 // indirect
	sigs.k8s.io/json v0.0.0-20241014173422-cfa47c3a1cc8 // indirect
	sigs.k8s.io/structured-merge-diff/v4 v4.4.3 // indirect
	sigs.k8s.io/yaml v1.4.0 // indirect
)

require (
	ariga.io/atlas v0.26.1 // indirect
	cloud.google.com/go/auth v0.11.0 // indirect
	cloud.google.com/go/auth/oauth2adapt v0.2.6 // indirect
	cloud.google.com/go/compute/metadata v0.5.2 // indirect
	github.com/99designs/go-keychain v0.0.0-20191008050251-8e49817e8af4 // indirect
	github.com/Azure/go-ansiterm v0.0.0-20230124172434-306776ec8161 // indirect
	github.com/Microsoft/go-winio v0.6.2 // indirect
	github.com/Nvveen/Gotty v0.0.0-20120604004816-cd527374f1e5 // indirect
	github.com/XSAM/otelsql v0.35.0 // indirect
	github.com/agext/levenshtein v1.2.3 // indirect
	github.com/agnivade/levenshtein v1.2.0 // indirect
	github.com/alicebob/gopher-json v0.0.0-20230218143504-906a9b012302 // indirect
	github.com/antlr4-go/antlr/v4 v4.13.1 // indirect
	github.com/apparentlymart/go-textseg/v15 v15.0.0 // indirect
	github.com/aws/aws-sdk-go-v2 v1.32.6
	github.com/aws/aws-sdk-go-v2/feature/s3/manager v1.17.43
	github.com/aymerick/douceur v0.2.0 // indirect
	github.com/bahlo/generic-list-go v0.2.0 // indirect
	github.com/beorn7/perks v1.0.1 // indirect
	github.com/boombuler/barcode v1.0.2 // indirect
	github.com/buger/jsonparser v1.1.1 // indirect
	github.com/cenkalti/backoff v2.2.1+incompatible // indirect
	github.com/cenkalti/backoff/v4 v4.3.0 // indirect
	github.com/cespare/xxhash/v2 v2.3.0 // indirect
	github.com/chzyer/readline v1.5.1 // indirect
	github.com/containerd/continuity v0.4.3 // indirect
	github.com/cpuguy83/go-md2man/v2 v2.0.5 // indirect
	github.com/danieljoos/wincred v1.2.2 // indirect
	github.com/davecgh/go-spew v1.1.2-0.20180830191138-d8f796af33cc // indirect
	github.com/decred/dcrd/dcrec/secp256k1/v4 v4.3.0 // indirect
	github.com/dgryski/go-rendezvous v0.0.0-20200823014737-9f7001d12a5f // indirect
	github.com/dlclark/regexp2 v1.11.4 // indirect
	github.com/docker/go-connections v0.5.0 // indirect
	github.com/docker/go-units v0.5.0 // indirect
	github.com/dvsekhvalnov/jose2go v1.7.0 // indirect
	github.com/emirpasic/gods v1.18.1 // indirect
	github.com/envoyproxy/protoc-gen-validate v1.1.0 // indirect
<<<<<<< HEAD
	github.com/fatih/color v1.17.0
=======
	github.com/fatih/color v1.18.0 // indirect
>>>>>>> 18e23bff
	github.com/felixge/httpsnoop v1.0.4 // indirect
	github.com/fsnotify/fsnotify v1.8.0 // indirect
	github.com/fxamacker/cbor/v2 v2.7.0 // indirect
	github.com/gabriel-vasile/mimetype v1.4.7
	github.com/ghodss/yaml v1.0.0 // indirect
	github.com/go-faster/errors v0.7.1 // indirect
	github.com/go-faster/jx v1.1.0 // indirect
	github.com/go-faster/yaml v0.4.6 // indirect
	github.com/go-logr/logr v1.4.2 // indirect
	github.com/go-logr/stdr v1.2.2 // indirect
	github.com/go-openapi/inflect v0.21.0 // indirect
	github.com/go-openapi/jsonpointer v0.21.0 // indirect
	github.com/go-openapi/swag v0.23.0 // indirect
	github.com/go-redis/redis/v8 v8.11.5 // indirect
	github.com/go-webauthn/x v0.1.14 // indirect
	github.com/goccy/go-json v0.10.3
	github.com/godbus/dbus v0.0.0-20190726142602-4481cbc300e2 // indirect
	github.com/golang/groupcache v0.0.0-20210331224755-41bb18bfe9da // indirect
	github.com/google/cel-go v0.22.1 // indirect
	github.com/google/go-cmp v0.6.0 // indirect
	github.com/google/go-querystring v1.1.0 // indirect
	github.com/google/go-tpm v0.9.1 // indirect
	github.com/google/s2a-go v0.1.8 // indirect
	github.com/googleapis/enterprise-certificate-proxy v0.3.4 // indirect
	github.com/googleapis/gax-go/v2 v2.14.0 // indirect
	github.com/gookit/color v1.5.4
	github.com/gorilla/css v1.0.1 // indirect
	github.com/gorilla/securecookie v1.1.2 // indirect
	github.com/grpc-ecosystem/grpc-gateway/v2 v2.24.0 // indirect
	github.com/gsterjov/go-libsecret v0.0.0-20161001094733-a6f4afe4910c // indirect
	github.com/hashicorp/errwrap v1.1.0 // indirect
	github.com/hashicorp/golang-lru/v2 v2.0.7 // indirect
	github.com/hashicorp/hcl v1.0.0 // indirect
	github.com/hashicorp/hcl/v2 v2.22.0 // indirect
	github.com/inconshreveable/mousetrap v1.1.0 // indirect
	github.com/jackc/pgpassfile v1.0.0 // indirect
	github.com/jackc/pgservicefile v0.0.0-20240606120523-5a60cdf6a761 // indirect
	github.com/jackc/puddle/v2 v2.2.2 // indirect
	github.com/josharian/intern v1.0.0 // indirect
	github.com/klauspost/compress v1.17.10 // indirect
	github.com/knadh/koanf/maps v0.1.1 // indirect
	github.com/lestrrat-go/blackmagic v1.0.2 // indirect
	github.com/lestrrat-go/httpcc v1.0.1 // indirect
	github.com/lestrrat-go/httprc v1.0.6 // indirect
	github.com/lestrrat-go/iter v1.0.2 // indirect
	github.com/lestrrat-go/option v1.0.1 // indirect
	github.com/lib/pq v1.10.9
	github.com/magiconair/properties v1.8.9 // indirect
	github.com/mailru/easyjson v0.7.7 // indirect
	github.com/mattn/go-colorable v0.1.13 // indirect
	github.com/mattn/go-isatty v0.0.20 // indirect
	github.com/mattn/go-runewidth v0.0.16 // indirect
	github.com/mfridman/interpolate v0.0.2 // indirect
	github.com/microcosm-cc/bluemonday v1.0.27 // indirect
	github.com/mitchellh/copystructure v1.2.0 // indirect
	github.com/mitchellh/go-wordwrap v1.0.1 // indirect
	github.com/mitchellh/hashstructure v1.1.0 // indirect
	github.com/mitchellh/mapstructure v1.5.0 // indirect
	github.com/mitchellh/reflectwalk v1.0.2 // indirect
	github.com/mohae/deepcopy v0.0.0-20170929034955-c48cc78d4826 // indirect
	github.com/mtibben/percent v0.2.1 // indirect
	github.com/munnerz/goautoneg v0.0.0-20191010083416-a7dc8b61c822 // indirect
	github.com/natefinch/wrap v0.2.0 // indirect
	github.com/nxadm/tail v1.4.11 // indirect
	github.com/ogen-go/ogen v1.3.0 // indirect
	github.com/olekukonko/tablewriter v0.0.5 // indirect
	github.com/opencontainers/go-digest v1.0.0 // indirect
	github.com/opencontainers/image-spec v1.1.0 // indirect
	github.com/opencontainers/runc v1.1.14 // indirect
	github.com/openfga/api/proto v0.0.0-20241107182745-c14fb4b3d4b4 // indirect
	github.com/openfga/language/pkg/go v0.2.0-beta.2.0.20241115164311-10e575c8e47c // indirect
	github.com/openfga/openfga v1.8.1 // indirect
	github.com/ory/dockertest v3.3.5+incompatible // indirect
	github.com/pelletier/go-toml/v2 v2.2.3 // indirect
	github.com/perimeterx/marshmallow v1.1.5 // indirect
	github.com/pmezard/go-difflib v1.0.1-0.20181226105442-5d4384ee4fb2 // indirect
	github.com/pquerna/otp v1.4.0 // indirect
	github.com/prometheus/client_model v0.6.1 // indirect
	github.com/prometheus/common v0.61.0 // indirect
	github.com/prometheus/procfs v0.15.1 // indirect
	github.com/pterm/pterm v0.12.80
	github.com/resend/resend-go/v2 v2.11.0 // indirect
	github.com/riverqueue/river/riverdriver v0.14.2 // indirect
	github.com/riverqueue/river/rivershared v0.14.2 // indirect
	github.com/riverqueue/river/rivertype v0.14.2 // indirect
	github.com/rivo/uniseg v0.4.7 // indirect
	github.com/russross/blackfriday/v2 v2.1.0 // indirect
	github.com/sagikazarmark/locafero v0.6.0 // indirect
	github.com/sagikazarmark/slog-shim v0.1.0 // indirect
	github.com/segmentio/asm v1.2.0 // indirect
	github.com/sethvargo/go-retry v0.3.0 // indirect
	github.com/sirupsen/logrus v1.9.3 // indirect
	github.com/sosodev/duration v1.3.1 // indirect
	github.com/sourcegraph/conc v0.3.0 // indirect
	github.com/spf13/afero v1.11.0 // indirect
	github.com/spf13/cast v1.7.0
	github.com/spf13/pflag v1.0.5 // indirect
	github.com/spf13/viper v1.19.0 // indirect
	github.com/stretchr/objx v0.5.2 // indirect
	github.com/stripe/stripe-go/v81 v81.1.1
	github.com/subosito/gotenv v1.6.0 // indirect
	github.com/theopenlane/dbx v0.1.2 // indirect
	github.com/tidwall/gjson v1.18.0 // indirect
	github.com/tidwall/match v1.1.1 // indirect
	github.com/tidwall/pretty v1.2.1 // indirect
	github.com/tidwall/sjson v1.2.5 // indirect
	github.com/urfave/cli/v2 v2.27.5 // indirect
	github.com/valyala/bytebufferpool v1.0.0 // indirect
	github.com/valyala/fasttemplate v1.2.2 // indirect
	github.com/vmihailenco/msgpack/v5 v5.4.1 // indirect
	github.com/vmihailenco/tagparser/v2 v2.0.0 // indirect
	github.com/x448/float16 v0.8.4 // indirect
	github.com/xrash/smetrics v0.0.0-20240521201337-686a1a2994c1 // indirect
	github.com/yuin/gopher-lua v1.1.1 // indirect
	github.com/zclconf/go-cty v1.15.0 // indirect
	go.opencensus.io v0.24.0 // indirect
	go.opentelemetry.io/contrib v1.29.0 // indirect
	go.opentelemetry.io/contrib/instrumentation/net/http/otelhttp v0.57.0 // indirect
	go.opentelemetry.io/otel v1.32.0 // indirect
	go.opentelemetry.io/otel/exporters/otlp/otlptrace v1.32.0 // indirect
	go.opentelemetry.io/otel/exporters/otlp/otlptrace/otlptracegrpc v1.32.0 // indirect
	go.opentelemetry.io/otel/exporters/otlp/otlptrace/otlptracehttp v1.29.0 // indirect
	go.opentelemetry.io/otel/exporters/stdout/stdouttrace v1.29.0 // indirect
	go.opentelemetry.io/otel/metric v1.32.0 // indirect
	go.opentelemetry.io/otel/sdk v1.32.0 // indirect
	go.opentelemetry.io/otel/trace v1.32.0 // indirect
	go.opentelemetry.io/proto/otlp v1.3.1 // indirect
	go.uber.org/goleak v1.3.0 // indirect
	go.uber.org/multierr v1.11.0 // indirect
	go.uber.org/zap v1.27.0 // indirect
	golang.org/x/exp v0.0.0-20241210194714-1829a127f884 // indirect
	golang.org/x/mod v0.22.0 // indirect
	golang.org/x/net v0.32.0 // indirect
	golang.org/x/sync v0.10.0
	golang.org/x/sys v0.28.0 // indirect
	golang.org/x/time v0.8.0 // indirect
	golang.org/x/xerrors v0.0.0-20240716161551-93cc26a95ae9 // indirect
	google.golang.org/api v0.210.0 // indirect
	google.golang.org/genproto/googleapis/api v0.0.0-20241118233622-e639e219e697 // indirect
	google.golang.org/genproto/googleapis/rpc v0.0.0-20241118233622-e639e219e697 // indirect
	google.golang.org/grpc v1.68.0 // indirect
	google.golang.org/protobuf v1.35.2 // indirect
	gopkg.in/cheggaaa/pb.v2 v2.0.7
	gopkg.in/ini.v1 v1.67.0 // indirect
	gopkg.in/yaml.v3 v3.0.1
)<|MERGE_RESOLUTION|>--- conflicted
+++ resolved
@@ -84,14 +84,11 @@
 )
 
 require (
-<<<<<<< HEAD
 	atomicgo.dev/cursor v0.2.0 // indirect
 	atomicgo.dev/keyboard v0.2.9 // indirect
 	atomicgo.dev/schedule v0.1.0 // indirect
-=======
 	4d63.com/gocheckcompilerdirectives v1.2.1 // indirect
 	4d63.com/gochecknoglobals v0.2.1 // indirect
->>>>>>> 18e23bff
 	cel.dev/expr v0.18.0 // indirect
 	github.com/4meepo/tagalign v1.3.4 // indirect
 	github.com/Abirdcfly/dupword v0.1.3 // indirect
@@ -125,9 +122,7 @@
 	github.com/aws/aws-sdk-go-v2/service/ssooidc v1.28.6 // indirect
 	github.com/aws/aws-sdk-go-v2/service/sts v1.33.2 // indirect
 	github.com/aws/smithy-go v1.22.1 // indirect
-<<<<<<< HEAD
 	github.com/containerd/console v1.0.3 // indirect
-=======
 	github.com/bitfield/gotestdox v0.2.2 // indirect
 	github.com/bkielbasa/cyclop v1.2.3 // indirect
 	github.com/blizzy78/varnamelen v0.8.0 // indirect
@@ -143,7 +138,6 @@
 	github.com/chavacava/garif v0.1.0 // indirect
 	github.com/cheekybits/genny v1.0.0 // indirect
 	github.com/ckaznocha/intrange v0.3.0 // indirect
->>>>>>> 18e23bff
 	github.com/containerd/log v0.1.0 // indirect
 	github.com/containerd/platforms v0.2.1 // indirect
 	github.com/cpuguy83/dockercfg v0.3.2 // indirect
@@ -203,9 +197,7 @@
 	github.com/kisielk/errcheck v1.8.0 // indirect
 	github.com/kkHAIKE/contextcheck v1.1.5 // indirect
 	github.com/klauspost/cpuid/v2 v2.2.8 // indirect
-<<<<<<< HEAD
 	github.com/lithammer/fuzzysearch v1.1.8 // indirect
-=======
 	github.com/kulti/thelper v0.6.3 // indirect
 	github.com/kunwardeep/paralleltest v1.0.10 // indirect
 	github.com/kyoh86/exportloopref v0.1.11 // indirect
@@ -214,7 +206,6 @@
 	github.com/ldez/grignotin v0.6.0 // indirect
 	github.com/ldez/tagliatelle v0.7.1 // indirect
 	github.com/leonklingele/grouper v1.1.2 // indirect
->>>>>>> 18e23bff
 	github.com/lufia/plan9stats v0.0.0-20211012122336-39d0f177ccd0 // indirect
 	github.com/macabu/inamedparam v0.1.3 // indirect
 	github.com/maratori/testableexamples v1.0.0 // indirect
@@ -271,10 +262,7 @@
 	github.com/timonwong/loggercheck v0.10.1 // indirect
 	github.com/tklauser/go-sysconf v0.3.12 // indirect
 	github.com/tklauser/numcpus v0.6.1 // indirect
-<<<<<<< HEAD
 	github.com/xo/terminfo v0.0.0-20220910002029-abceb7e1c41e // indirect
-	github.com/yusufpapurcu/wmi v1.2.3 // indirect
-=======
 	github.com/tomarrell/wrapcheck/v2 v2.10.0 // indirect
 	github.com/tommy-muehle/go-mnd/v2 v2.5.1 // indirect
 	github.com/ultraware/funlen v0.1.0 // indirect
@@ -286,7 +274,6 @@
 	github.com/yeya24/promlinter v0.3.0 // indirect
 	github.com/ykadowak/zerologlint v0.1.5 // indirect
 	github.com/yusufpapurcu/wmi v1.2.4 // indirect
->>>>>>> 18e23bff
 	github.com/zeebo/xxh3 v1.0.2 // indirect
 	gitlab.com/bosi/decorder v0.4.2 // indirect
 	go-simpler.org/musttag v0.13.0 // indirect
@@ -355,11 +342,7 @@
 	github.com/dvsekhvalnov/jose2go v1.7.0 // indirect
 	github.com/emirpasic/gods v1.18.1 // indirect
 	github.com/envoyproxy/protoc-gen-validate v1.1.0 // indirect
-<<<<<<< HEAD
 	github.com/fatih/color v1.17.0
-=======
-	github.com/fatih/color v1.18.0 // indirect
->>>>>>> 18e23bff
 	github.com/felixge/httpsnoop v1.0.4 // indirect
 	github.com/fsnotify/fsnotify v1.8.0 // indirect
 	github.com/fxamacker/cbor/v2 v2.7.0 // indirect
