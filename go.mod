--- conflicted
+++ resolved
@@ -120,15 +120,10 @@
 )
 
 require (
-<<<<<<< HEAD
 	github.com/clipperhouse/uax29/v2 v2.2.0 // indirect
 	github.com/di-wu/parser v0.2.2 // indirect
 	github.com/di-wu/xsd-datetime v1.0.0 // indirect
 	github.com/scim2/filter-parser/v2 v2.2.0 // indirect
-=======
-	github.com/clipperhouse/stringish v0.1.1 // indirect
-	github.com/clipperhouse/uax29/v2 v2.3.0 // indirect
->>>>>>> e0ef181e
 	github.com/slack-go/slack v0.17.3 // indirect
 	github.com/spf13/cast v1.10.0 // indirect
 	golang.org/x/image v0.32.0 // indirect
